import matplotlib.pyplot as plt
import numpy as np
import pandas as pd
import scipy.io as sio

from nmem.calculations.calculations import (
    calculate_ideal_read_current,
    calculate_ideal_read_margin,
    calculate_left_branch_current,
    calculate_left_lower_bound,
    calculate_left_upper_bound,
    calculate_one_state_current,
    calculate_right_branch_current,
    calculate_right_lower_bound,
    calculate_right_upper_bound,
    calculate_zero_state_current,
    htron_critical_current,
)
from nmem.calculations.plotting import (
    plot_htron_sweep,
    plot_persistent_current,
    plot_point,
    plot_read_current,
)

from nmem.measurement.cells import CELLS


def import_matlab_data(file_path):
    data = sio.loadmat(file_path)
    return data


def get_point_parameters(i: int, j: int, data_dict: dict):
    left_critical_current = float(data_dict["left_critical_currents"][i])
    right_critical_current = float(data_dict["right_critical_currents"][i])
    write_current = float(data_dict["write_currents"][j])
    enable_write_current = float(data_dict["enable_write_currents"][i])
    persistent_currents = data_dict["persistent_currents"]
    persistent_current = float(data_dict["persistent_currents"][j, i])
    max_left_critical_current = data_dict["max_left_critical_current"]
    max_right_critical_current = data_dict["max_right_critical_current"]
    iretrap = data_dict["iretrap"]
    alpha = data_dict["alpha"]
    width_ratio = data_dict["width_ratio"]
    set_read_current = data_dict["set_read_current"]
    max_critical_current = data_dict["max_critical_current"]
    # Initial Write
    left_branch_write_current = calculate_left_branch_current(alpha, write_current, 0)
    right_branch_write_current = calculate_right_branch_current(alpha, write_current, 0)

    # Set Read
    zero_state_current = calculate_zero_state_current(
        left_critical_current,
        right_critical_current,
        persistent_current,
        alpha,
        iretrap,
        max_critical_current,
    )
    one_state_current = calculate_one_state_current(
        left_critical_current,
        right_critical_current,
        persistent_current,
        alpha,
        iretrap,
        max_critical_current,
    )

    ideal_read_current = calculate_ideal_read_current(
        zero_state_current, one_state_current
    )
    ideal_read_margin = calculate_ideal_read_margin(
        zero_state_current, one_state_current
    )

    noninverting_operation = zero_state_current < one_state_current

    min_ichl = calculate_left_lower_bound(persistent_current, set_read_current, alpha)
    max_ichl = calculate_left_upper_bound(persistent_current, set_read_current, alpha)
    min_ichr = calculate_right_lower_bound(persistent_current, set_read_current, alpha)
    max_ichr = calculate_right_upper_bound(persistent_current, set_read_current, alpha)

    ichl_within_range = min_ichl < left_critical_current < max_ichl
    ichr_within_range = min_ichr < right_critical_current < max_ichr

    set_param_dict = {
        "Total Critical Current (enable off) [uA]": f"{HTRON_INTERCEPT:.2f}",
        "Left Critical Current (enable off) [uA]": f"{max_left_critical_current:.2f}",
        "Right Critical Current (enable off) [uA]": f"{max_right_critical_current:.2f}",
        "Width Ratio": f"{width_ratio:.2f}",
        "Inductive Ratio (alpha)": f"{alpha:.2f}",
        "Retrap Ratio": f"{iretrap:.2f}",
    }
    write_param_dict = {
        "Write Current [uA]": f"{write_current:.2f}",
        "Enable Write Current [uA]": f"{enable_write_current:.2f}",
        "Left Branch Write Current [uA]": f"{left_branch_write_current:.2f}",
        "Right Branch Write Current [uA]": f"{right_branch_write_current:.2f}",
        "Left Side Critical Current (enable on) [uA]": f"{left_critical_current:.2f}",
        "Right Side Critical Current (enable on) [uA]": f"{right_critical_current:.2f}",
        "Left Side Retrapping Current (enable on) [uA]": f"{left_critical_current*iretrap:.2f}",
        "Right Side Retrapping Current (enable on) [uA]": f"{right_critical_current*iretrap:.2f}",
        "Maximum Persistent Current": f"{persistent_current:.2f}",
    }
    read_param_dict = {
        "Left Side Critical Current (enable on) [uA]": f"{left_critical_current:.2f}",
        "Right Side Critical Current (enable on) [uA]": f"{right_critical_current:.2f}",
        "Maximum Persistent Current": f"{persistent_current:.2f}",
        "Zero State Current [uA]": f"{zero_state_current:.2f}",
        "One State Current [uA]": f"{one_state_current:.2f}",
        "Set Read Current [uA]": f"{set_read_current:.2f}",
        "Ideal Read Current [uA]": f"{ideal_read_current:.2f}",
        "Ideal Read Margin [uA]": f"{ideal_read_margin:.2f}",
        "Non-inverting Operation": f"{noninverting_operation}",
        "ICHL within range": f"{ichl_within_range}",
        "ICHR within range": f"{ichr_within_range}",
        "minimum ICHL [uA] (set read)": f"{min_ichl:.2f}",
        "maximum ICHL [uA] (set read)": f"{max_ichl:.2f}",
        "minimum ICHR [uA] (set read)": f"{min_ichr:.2f}",
        "maximum ICHR [uA] (set read)": f"{max_ichr:.2f}",
    }
    param_dict = {
        # **set_param_dict,
        # **write_param_dict,
        **read_param_dict,
    }

    param_df = pd.DataFrame(param_dict.values(), index=param_dict.keys())
    param_df.columns = ["Value"]

    return param_df


def plot_read_margin(
    ax: plt.Axes,
    data_dict: dict,
):
    left_critical_currents_mesh = data_dict["left_critical_currents_mesh"]
    write_currents_mesh = data_dict["write_currents_mesh"]
    read_margins = data_dict["read_margins"]
    read_currents = data_dict["read_currents"]
    set_read_current = data_dict["set_read_current"]
    read_currents_new = np.where(
        (read_currents < (set_read_current + read_margins))
        & (read_currents > (set_read_current - read_margins)),
        read_currents,
        0,
    )

    plt.pcolor(
        left_critical_currents_mesh,
        write_currents_mesh,
        read_currents_new,
        linewidth=0.5,
        shading="auto",
    )

    plt.xlabel("Left Branch Critical Current ($I_{C, H_L}(I_{RE})$)) [uA]")
    plt.ylabel("Write Current [uA]")
    plt.title("Read Margin")
    plt.gca().invert_xaxis()
    cbar = plt.colorbar()
    # cbar.set_ticks(np.linspace(np.min(read_margins), np.max(read_margins), 5))

    # ax.set_xlim(right=0)

    ax2 = ax.twiny()
    ax2.set_xticks(ax.get_xticks())
    ax2.set_xlim(ax.get_xlim())
    ax2.set_xticklabels([f"{ic*width_ratio:.0f}" for ic in ax.get_xticks()])
    ax2.set_xlabel("Right Branch Critical Current ($I_{C, H_R}(I_{RE})$) [uA]")

    return


if __name__ == "__main__":
    # HTRON_SLOPE = -2.69  # uA / uA
    # HTRON_INTERCEPT = 1257  # uA
<<<<<<< HEAD
    HTRON_SLOPE = -3.36  # uA / uA
    HTRON_INTERCEPT = 1454 - 480  # uA
=======
    HTRON_SLOPE = -4.371  # uA / uA
    HTRON_INTERCEPT = 1726.201  # uA
>>>>>>> f7a5909b
    WIDTH_LEFT = 0.1
    WIDTH_RIGHT = 0.3
    ALPHA = 1 - 0.3

    MAX_CRITICAL_CURRENT = 830
    IRETRAP = 0.2
    IREAD = 156
    IDXX = 30
    IDXY = 35
    # IDXX = 20
    # IDXY = 20
    N = 50
    FILE_PATH = "/home/omedeiro/"
    FILE_NAME = "SPG806_20240804_nMem_ICE_ber_D6_A4_2024-08-04 16-38-50.mat"
    EDGE_FITS = [
        {"p1": 2.818, "p2": -226.1},
        {"p1": 2.818, "p2": -165.1},
        {"p1": 6.272, "p2": -433.9},
        {"p1": 6.272, "p2": -353.8},
    ]

    width_ratio = WIDTH_RIGHT / WIDTH_LEFT
    max_left_critical_current = HTRON_INTERCEPT / width_ratio
    max_right_critical_current = HTRON_INTERCEPT

    matlab_data_dict = import_matlab_data(FILE_PATH + "/" + FILE_NAME)

    # Extract write enable sweep data.
    enable_write_currents_measured = np.transpose(matlab_data_dict["x"][:, :, 1]) * 1e6
    write_currents_measured = np.transpose(matlab_data_dict["y"][:, :, 1]) * 1e6
    ber = matlab_data_dict["ber"]
    ber_2D = np.reshape(
        ber,
        (len(write_currents_measured), len(enable_write_currents_measured)),
        order="F",
    )

    # Define the write and enable write currents
    enable_write_currents = np.linspace(300, 400, N)
    write_currents = np.linspace(
        write_currents_measured[0], write_currents_measured[-1], N
    )

    # Calculate the channel critical current
    channel_current_enabled = htron_critical_current(
        enable_write_currents,
        HTRON_SLOPE,
        HTRON_INTERCEPT,
    )
    channel_current_enabled_measured = htron_critical_current(
        enable_write_currents_measured,
        HTRON_SLOPE,
        HTRON_INTERCEPT,
    )

    # Define the critical currents for the left and right branches
    left_critical_currents_measured = channel_current_enabled_measured / width_ratio
    right_critical_currents_measured = channel_current_enabled_measured

    left_critical_currents = channel_current_enabled / width_ratio
    right_critical_currents = channel_current_enabled

    # Create the meshgrid for the critical currents
    [left_critical_currents_mesh, write_currents_mesh] = np.meshgrid(
        left_critical_currents, write_currents
    )
    right_critical_currents_mesh = left_critical_currents_mesh * width_ratio
    # Create the data dictionary
    data_dict = {
        "left_critical_currents": left_critical_currents,
        "right_critical_currents": right_critical_currents,
        "left_critical_currents_mesh": left_critical_currents_mesh,
        "right_critical_currents_mesh": right_critical_currents_mesh,
        "write_currents": write_currents,
        "write_currents_mesh": write_currents_mesh,
        "enable_write_currents": enable_write_currents,
        "ber": ber_2D,
        "alpha": ALPHA,
        "iretrap": IRETRAP,
        "set_read_current": IREAD,
        "width_left": WIDTH_LEFT,
        "width_right": WIDTH_RIGHT,
        "width_ratio": width_ratio,
        "max_channel_critical_current": HTRON_INTERCEPT,
        "max_critical_current": MAX_CRITICAL_CURRENT,
        "max_left_critical_current": max_left_critical_current,
        "max_right_critical_current": max_right_critical_current,
    }

    # Plot experimental data
    fig, ax = plt.subplots()
    ax = plot_htron_sweep(
        ax, write_currents_measured, enable_write_currents_measured, ber_2D
    )
    ax = plot_point(
        ax,
        enable_write_currents_measured[
            int(IDXX / N * len(enable_write_currents_measured))
        ],
        write_currents_measured[int(IDXY / N * len(write_currents_measured))],
        marker="*",
        color="red",
        markersize=15,
    )
    # ax.invert_xaxis()

    # Plot the persistent current
    fig, ax = plt.subplots()
    ax, max_persistent_currents, regions = plot_persistent_current(
        ax,
        data_dict,
        plot_regions=True,
    )
    data_dict["persistent_currents"] = max_persistent_currents
    data_dict["inverting_region"] = regions["both_switch"]
    data_dict["noninverting_region"] = regions["left_switch"]

    ax = plot_point(
        ax,
        left_critical_currents[IDXX],
        write_currents[IDXY],
        marker="*",
        color="red",
        markersize=15,
    )

    # Plot the read current
    fig, ax = plt.subplots()
    ax, read_currents, read_margins = plot_read_current(
        ax,
        data_dict,
    )
    data_dict["read_currents"] = read_currents
    data_dict["read_margins"] = read_margins

    zero_state_currents = calculate_zero_state_current(
        left_critical_currents_mesh,
        right_critical_currents_mesh,
        max_persistent_currents,
        ALPHA,
        IRETRAP,
        MAX_CRITICAL_CURRENT,
    )
    one_state_currents = calculate_one_state_current(
        left_critical_currents_mesh,
        right_critical_currents_mesh,
        max_persistent_currents,
        ALPHA,
        IRETRAP,
        MAX_CRITICAL_CURRENT,
    )
    data_dict["zero_state_currents"] = zero_state_currents
    data_dict["one_state_currents"] = one_state_currents
    ax = plot_point(
        ax,
        left_critical_currents[IDXX],
        write_currents[IDXY],
        marker="*",
        color="red",
        markersize=15,
    )

    data_dict["ideal_read_margins"] = calculate_ideal_read_margin(
        zero_state_currents, one_state_currents
    )

    # Plot the read margin
    fig, ax = plt.subplots()
    read_margin = plot_read_margin(
        ax,
        data_dict,
    )
    ax = plot_point(
        ax,
        left_critical_currents[IDXX],
        write_currents[IDXY],
        marker="*",
        color="red",
        markersize=15,
    )

    plt.show()

    # Get the point parameters
    param_df = get_point_parameters(IDXX, IDXY, data_dict)
    print(param_df)<|MERGE_RESOLUTION|>--- conflicted
+++ resolved
@@ -177,13 +177,8 @@
 if __name__ == "__main__":
     # HTRON_SLOPE = -2.69  # uA / uA
     # HTRON_INTERCEPT = 1257  # uA
-<<<<<<< HEAD
-    HTRON_SLOPE = -3.36  # uA / uA
-    HTRON_INTERCEPT = 1454 - 480  # uA
-=======
     HTRON_SLOPE = -4.371  # uA / uA
     HTRON_INTERCEPT = 1726.201  # uA
->>>>>>> f7a5909b
     WIDTH_LEFT = 0.1
     WIDTH_RIGHT = 0.3
     ALPHA = 1 - 0.3
