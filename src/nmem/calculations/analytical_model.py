import matplotlib.pyplot as plt
import numpy as np
import scipy.io as sio
from nmem.calculations.calculations import (
    calculate_persistent_current,
    calculate_read_currents,
    htron_critical_current,
)
from nmem.calculations.plotting import (
    plot_htron_sweep,
    plot_persistent_current,
    plot_read_current,
)
<<<<<<< HEAD
=======
from nmem.measurement.cells import CELLS
>>>>>>> f0b6fa48


def import_matlab_data(file_path):
    data = sio.loadmat(file_path)
    return data


def persistent_current_plot(data_dict):
    persistent_current, regions = calculate_persistent_current(data_dict)

    data_dict["persistent_currents"] = persistent_current
    data_dict["regions"] = regions

    # Plot the persistent current
    fig, ax = plt.subplots()
    ax, _ = plot_persistent_current(
        ax,
        data_dict,
        plot_regions=False,
    )


def read_current_plot(data_dict, persistent_current=None):
    persistent_currents, regions = calculate_persistent_current(data_dict)
    data_dict["regions"] = regions
    if persistent_current == 0:
        data_dict["persistent_currents"] = np.zeros_like(persistent_currents)
    else:
        data_dict["persistent_currents"] = (
            np.ones_like(persistent_currents) * persistent_current
        )

    fig, ax = plt.subplots()
    ax, read_current_dict = plot_read_current(
        ax, data_dict, contour=False, plot_regions=False
    )
    ax.set_aspect("equal")
    plt.hlines(
        data_dict["max_critical_current"] * 1e6,
        ax.get_xlim()[0],
        ax.get_xlim()[1],
        color="red",
        linestyle="--",
    )

    plt.text(
        0.15,
        0.75,
        f"$I_{{P}}$={persistent_current}$\mu$A",
        fontsize=24,
        color="black",
        ha="left",
        va="center",
        transform=ax.transAxes,
    )

    plt.plot([860, 860, 860], [840, 727, 655], marker="o", color="red", ls="")
    plt.xlim(600, 950)
    plt.ylim(500, 950)
    return data_dict




def plot_experimental_data():
    FILE_PATH = "/home/omedeiro/"
    FILE_NAME = "SPG806_20240804_nMem_ICE_ber_D6_A4_2024-08-04 16-38-50.mat"
    matlab_data_dict = import_matlab_data(FILE_PATH + "/" + FILE_NAME)
    # Extract write enable sweep data.
    enable_write_currents_measured = np.transpose(matlab_data_dict["x"][:, :, 1]) * 1e6
    write_currents_measured = np.transpose(matlab_data_dict["y"][:, :, 1]) * 1e6
    ber = matlab_data_dict["ber"]
    ber_2D = np.reshape(
        ber,
        (len(write_currents_measured), len(enable_write_currents_measured)),
        order="F",
    )
    # Plot experimental data
    fig, ax = plt.subplots()
    ax = plot_htron_sweep(
        ax, write_currents_measured, enable_write_currents_measured, ber_2D
    )


def create_dict_read(
    enable_read_currents,
    read_currents,
    width_left,
    width_right,
    alpha,
    iretrap_enable,
    max_critical_current,
    htron_slope,
    htron_intercept,
):
    width_ratio = width_right / width_left

    # Calculate the channel critical current
    channel_critical_currents = htron_critical_current(
        enable_read_currents,
        htron_slope,
        htron_intercept,
    )

    [channel_critical_currents_mesh, read_currents_mesh] = np.meshgrid(
        channel_critical_currents, read_currents
    )
    write_currents_mesh = read_currents_mesh

    right_critical_currents = channel_critical_currents / (
        1 + (iretrap_enable / width_ratio)
    )
    left_critical_currents = right_critical_currents / width_ratio
    [left_critical_currents_mesh, read_currents_mesh] = np.meshgrid(
        left_critical_currents, read_currents
    )
    [right_critical_currents_mesh, read_currents_mesh] = np.meshgrid(
        right_critical_currents, read_currents
    )
    # Create the data dictionary
    data_dict = {
        "left_critical_currents": left_critical_currents,
        "right_critical_currents": right_critical_currents,
        "left_critical_currents_mesh": left_critical_currents_mesh,
        "right_critical_currents_mesh": right_critical_currents_mesh,
        "channel_critical_currents": channel_critical_currents,
        "channel_critical_currents_mesh": channel_critical_currents_mesh,
        "read_currents_mesh": read_currents_mesh,
        "write_currents_mesh": write_currents_mesh,
        "alpha": alpha,
        "iretrap_enable": iretrap_enable,
        "width_left": width_left,
        "width_right": width_right,
        "width_ratio": width_ratio,
        "max_critical_current": max_critical_current,
    }

    return data_dict


if __name__ == "__main__":
    current_cell = "C1"
    HTRON_SLOPE = CELLS[current_cell]["slope"]
    HTRON_INTERCEPT = CELLS[current_cell]["intercept"]
    WIDTH_LEFT = 0.1
    WIDTH_RIGHT = 0.192
    ALPHA = 0.655

    MAX_CRITICAL_CURRENT = 860e-6  # CELLS[current_cell]["max_critical_current"]
    IRETRAP_ENABLE = 0.625
    IREAD = 630
    N = 200

    enable_read_currents = np.linspace(0, 400, N)
    read_currents = np.linspace(400, 1050, N)

    data_dict = create_dict_read(
        enable_read_currents,
        read_currents,
        WIDTH_LEFT,
        WIDTH_RIGHT,
        ALPHA,
        IRETRAP_ENABLE,
        MAX_CRITICAL_CURRENT,
        HTRON_SLOPE,
        HTRON_INTERCEPT,
    )

    # persistent_current_plot(data_dict)
    data_dict = read_current_plot(data_dict, persistent_current=30)

    read_current_dict = calculate_read_currents(data_dict)<|MERGE_RESOLUTION|>--- conflicted
+++ resolved
@@ -11,10 +11,8 @@
     plot_persistent_current,
     plot_read_current,
 )
-<<<<<<< HEAD
-=======
+
 from nmem.measurement.cells import CELLS
->>>>>>> f0b6fa48
 
 
 def import_matlab_data(file_path):
