--- conflicted
+++ resolved
@@ -1,1532 +1,1506 @@
-# -*- coding: utf-8 -*-
-"""
-Created on Fri Nov  3 14:01:31 2023
-
-@author: omedeiro
-"""
-
-import collections.abc
-import logging
-import os
-import time
-from datetime import datetime
-from logging import Logger
-from time import sleep
-from typing import List, Tuple
-
-import numpy as np
-import pandas as pd
-import qnnpy.functions.functions as qf
-from matplotlib import pyplot as plt
-from matplotlib.pyplot import Axes
-from qnnpy.functions.ntron import nTron
-from scipy.optimize import curve_fit
-from scipy.stats import norm
-from tqdm import tqdm
-
-from nmem.analysis.analysis import construct_array, get_fitting_points, plot_fit
-from nmem.calculations.calculations import (
-    calculate_critical_current,
-    calculate_heater_power,
-    htron_critical_current,
-)
-from nmem.measurement.cells import CELLS, MITEQ_AMP_GAIN
-
-
-def gauss(x: float, mu: float, sigma: float, A: float) -> float:
-    return A * np.exp(-((x - mu) ** 2) / 2 / sigma**2)
-
-
-def bimodal(
-    x: float, mu1: float, sigma1: float, A1: float, mu2: float, sigma2: float, A2: float
-) -> float:
-    return gauss(x, mu1, sigma1, A1) + gauss(x, mu2, sigma2, A2)
-
-
-def bimodal_fit(
-    x: np.ndarray,
-    y: np.ndarray,
-    expected: tuple,
-    bounds: tuple = ((500, 2, 1e-6, 500, -30, 1e-6), (1200, 30, 1, 1200, 30, 1)),
-) -> tuple:
-    y = np.nan_to_num(y, posinf=0.0, neginf=0.0)
-    params, cov = curve_fit(bimodal, x, y, expected, maxfev=5000, bounds=bounds)
-    return params, cov
-
-
-def build_array(
-    data_dict: dict, parameter_z: str
-) -> Tuple[np.ndarray, np.ndarray, np.ndarray]:
-    x: np.ndarray = data_dict.get("x")[0][:, 0] * 1e6
-    y: np.ndarray = data_dict.get("y")[0][:, 0] * 1e6
-    z: np.ndarray = data_dict.get(parameter_z)
-
-    xlength: int = filter_first(data_dict.get("sweep_x_len"))
-    ylength: int = filter_first(data_dict.get("sweep_y_len"))
-
-    # X, Y reversed in reshape
-    zarray = z.reshape((ylength, xlength), order="F")
-    return x, y, zarray
-
-
-def construct_currents(
-    heater_currents: np.ndarray,
-    slope: float,
-    intercept: float,
-    margin: float,
-    max_critical_current: float,
-) -> np.ndarray:
-    bias_current_array = np.zeros((len(heater_currents), 2))
-    for heater_current in heater_currents:
-        critical_current = htron_critical_current(heater_current, slope, intercept)
-        if critical_current > max_critical_current:
-            critical_current = max_critical_current
-        bias_currents = np.array(
-            [
-                critical_current * (1 - margin),
-                critical_current * (1 + margin),
-            ]
-        )
-        bias_current_array[heater_currents == heater_current] = bias_currents
-
-    return bias_current_array
-
-
-<<<<<<< HEAD
-def filter_first(value):
-    if isinstance(value, collections.abc.Iterable) and not isinstance(
-        value, (str, bytes)
-    ):
-        return np.asarray(value).flatten()[0]
-    return value
-
-
-def get_param_mean(param: np.ndarray) -> np.ndarray:
-    if round(param[2], 5) > round(param[5], 5):
-        prm = param[0:2]
-    else:
-        prm = param[3:5]
-    return prm
-
-
-def reject_outliers(data: np.ndarray, m: float = 2.0) -> Tuple[np.ndarray, np.ndarray]:
-    ind = abs(data - np.mean(data)) < m * np.std(data)
-    if len(ind[ind is False]) < 50:
-        data = data[ind]
-        print(f"Samples rejected {len(ind[ind is False])}")
-        rejectInd = np.invert(ind)
-    else:
-        rejectInd = None
-    return data, rejectInd
-
-
-def update_dict(dict1: dict, dict2: dict) -> dict:
-    result_dict = {}
-
-    for key in dict1.keys():
-        if isinstance(dict1[key], np.ndarray):
-            try:
-                result_dict[key] = np.dstack([dict1[key], dict2[key]])
-            except Exception:
-                print(f"could not stack {key}")
-        else:
-            result_dict[key] = dict1[key]
-    return result_dict
-
-
-def voltage2current(voltage: float, channel: int, measurement_settings: dict) -> float:
-    cell: str = measurement_settings.get("cell")
-    heater_dict: dict = measurement_settings.get("HEATERS")[int(cell[1])]
-    spice_device_current: float = measurement_settings.get("spice_device_current")
-    spice_input_voltage: float = heater_dict.get("spice_input_voltage")
-    spice_heater_voltage: float = heater_dict.get("spice_heater_voltage")
-    heater_resistance: float = measurement_settings["CELLS"][cell].get(
-        "resistance_cryo"
-    )
-    if channel == 1:
-        current = spice_device_current * (voltage / spice_input_voltage)
-    if channel == 2:
-        current = (
-            voltage * (spice_heater_voltage / spice_input_voltage) / heater_resistance
-        )
-    return current
-
-
-=======
->>>>>>> 6b84a94d
-def create_dataframe(data_dict: dict) -> pd.DataFrame:
-    write_current = data_dict.get("write_current")
-    read_current = data_dict.get("read_current")
-    enable_write_current = data_dict.get("enable_write_current")
-    enable_read_current = data_dict.get("enable_read_current")
-    cell = data_dict.get("cell")
-    max_heater_current = data_dict["CELLS"][cell].get("max_heater_current", 1.0)
-    write_critical_current = calculate_critical_current(
-        enable_write_current * 1e6, data_dict["CELLS"][cell]
-    )
-    read_critical_current = calculate_critical_current(
-        enable_read_current * 1e6, data_dict["CELLS"][cell]
-    )
-
-    enable_write_power = calculate_heater_power(
-        data_dict["enable_write_current"],
-        data_dict["CELLS"][cell]["resistance_cryo"],
-    )
-    enable_read_power = calculate_heater_power(
-        data_dict["enable_read_current"],
-        data_dict["CELLS"][cell]["resistance_cryo"],
-    )
-    switch_power, switch_impedance, write_power = calculate_power(data_dict)
-
-    param_dict = {
-        "Write Current [uA]": [write_current * 1e6],
-        "Read Current [uA]": [read_current * 1e6],
-        "Enable Write Current [uA]": [enable_write_current * 1e6],
-        "Enable Read Current [uA]": [enable_read_current * 1e6],
-        "Write Critical Current [uA]": [write_critical_current],
-        "Write Enable Fraction": [enable_write_current * 1e6 / max_heater_current],
-        "Read Critical Current [uA]": [read_critical_current],
-        "Read Enable Fraction": [enable_read_current * 1e6 / max_heater_current],
-        "Max Heater Current [uA]": [max_heater_current],
-        "Enable Write Power [uW]": [enable_write_power * 1e6],
-        "Enable Read Power [uW]": [enable_read_power * 1e6],
-        "Switch Power [uW]": [switch_power * 1e6],
-        "Switch Impedance [Ohm]": [switch_impedance],
-        "Write Power [uW]": [write_power * 1e6],
-        "Write / Read Ratio": [data_dict["wr_ratio"]],
-        "Enable Write / Read Ratio": [data_dict["ewr_ratio"]],
-        "Write 0 Read 1": [data_dict["write_0_read_1"]],
-        "Write 1 Read 0": [data_dict["write_1_read_0"]],
-        "Bit Error Rate": [data_dict["bit_error_rate"]],
-    }
-    if write_current > 0:
-        param_dict.update(
-            {
-                "Write Bias Fraction": [
-                    write_current / (write_critical_current * 1e-6)
-                ],
-            }
-        )
-
-    if read_current > 0:
-        param_dict.update(
-            {
-                "Read Bias Fraction": [read_current / (read_critical_current * 1e-6)],
-            }
-        )
-    pd.set_option("display.float_format", "{:.3f}".format)
-    param_df = pd.DataFrame(param_dict.values(), index=param_dict.keys())
-    param_df.columns = ["Value"]
-    return param_df
-
-
-def create_waveforms(
-    num_samples: int = 256,
-    width: int = 30,
-    height: int = 1,
-    phase: int = 0,
-    ramp: bool = False,
-) -> np.ndarray:
-    """
-    Create waveforms with specified parameters.
-
-    Parameters:
-        num_samples (int): The number of samples in the waveform. Default is 256.
-        width (int): The width of the waveform. Default is 30.
-        height (int): The height of the waveform. Default is 1.
-        phase (int): The phase shift of the waveform. Default is 0.
-        ramp (bool): Whether to create a ramp waveform. Default is False.
-
-    Returns:
-        numpy.ndarray: The generated waveform.
-
-    """
-    waveform = np.zeros(num_samples)
-
-    middle = np.floor(num_samples / 2) + phase
-    half = np.floor(width / 2)
-    start = int(middle - half)
-    stop = int(start + width)
-
-    if start < 0:
-        start = 0
-    if stop > num_samples:
-        stop = int(num_samples)
-
-    if ramp:
-        waveform[start:stop] = np.linspace(0, height, int(np.floor(width)))
-    else:
-        waveform[start:stop] = height
-
-    return waveform
-
-
-def create_waveforms_edge(
-    num_samples: int = 256,
-    width: int = 30,
-    height: int = 1,
-    phase: int = 0,
-    edge: int = 5,
-) -> np.ndarray:
-    waveform = np.zeros(num_samples)
-    middle = np.floor(num_samples / 2) + phase
-    half = np.floor(width / 2)
-    start = int(middle - half)
-    stop = int(start + width)
-
-    if start < 0:
-        start = edge
-    if stop > num_samples:
-        stop = int(num_samples) - edge
-
-    waveform[start:stop] = height
-    waveform[start - edge : start] = np.linspace(0, height, edge)
-    waveform[stop : stop + edge] = np.linspace(height, 0, edge)
-
-    return waveform
-
-
-def calculate_current_from_voltage(
-    voltage: float, channel: int, measurement_settings: dict
-) -> float:
-    cell: str = measurement_settings.get("cell")
-    heater_dict: dict = measurement_settings.get("HEATERS")[int(cell[1])]
-    spice_device_current: float = measurement_settings.get("spice_device_current")
-    spice_input_voltage: float = heater_dict.get("spice_input_voltage")
-    spice_heater_voltage: float = heater_dict.get("spice_heater_voltage")
-    heater_resistance: float = measurement_settings["CELLS"][cell].get(
-        "resistance_cryo"
-    )
-    if channel == 1:
-        current = spice_device_current * (voltage / spice_input_voltage)
-    if channel == 2:
-        current = (
-            voltage * (spice_heater_voltage / spice_input_voltage) / heater_resistance
-        )
-    return current
-
-
-def calculate_voltage_from_current(
-    current: float, channel: int, measurement_settings: dict
-) -> float:
-    cell: str = measurement_settings.get("cell")
-    heater_dict: dict = measurement_settings.get("HEATERS")[int(cell[1])]
-    spice_device_current: float = measurement_settings.get("spice_device_current")
-    spice_input_voltage: float = heater_dict.get("spice_input_voltage")
-    spice_heater_voltage: float = heater_dict.get("spice_heater_voltage")
-    heater_resistance: float = measurement_settings["CELLS"][cell].get(
-        "resistance_cryo"
-    )
-
-    if channel == 1:
-        voltage = spice_input_voltage * (current / spice_device_current)
-    if channel == 2:
-        voltage = (
-            current * heater_resistance / (spice_heater_voltage / spice_input_voltage)
-        )
-    return voltage
-
-
-def calculate_voltages(measurement_settings: dict) -> dict:
-    enable_write_current = measurement_settings.get("enable_write_current")
-    write_current = measurement_settings.get("write_current")
-    read_current = measurement_settings.get("read_current")
-    enable_read_current = measurement_settings.get("enable_read_current")
-
-    enable_peak_current = max(enable_write_current, enable_read_current)
-    enable_voltage = calculate_voltage_from_current(
-        enable_peak_current, 2, measurement_settings
-    )
-    channel_voltage = calculate_voltage_from_current(
-        read_current + write_current, 1, measurement_settings
-    )
-    channel_voltage_read = calculate_voltage_from_current(
-        read_current, 1, measurement_settings
-    )
-
-    if read_current == 0:
-        wr_ratio = 0
-    else:
-        wr_ratio = write_current / read_current
-
-    if enable_read_current == 0:
-        ewr_ratio = 0
-    else:
-        ewr_ratio = enable_write_current / enable_read_current
-
-    measurement_settings.update(
-        {
-            "channel_voltage": channel_voltage,
-            "channel_voltage_read": channel_voltage_read,
-            "enable_voltage": enable_voltage,
-            "wr_ratio": wr_ratio,
-            "ewr_ratio": ewr_ratio,
-        }
-    )
-    return measurement_settings
-
-
-def calculate_threshold(read_zero_top: np.ndarray, read_one_top: np.ndarray) -> float:
-    # Find the difference between the highest and lowest values in the read top arrays
-    read_one_top_max = read_one_top.max()
-    read_one_top_min = read_one_top.min()
-    read_zero_top_max = read_zero_top.max()
-    read_zero_top_min = read_zero_top.min()
-
-    max_total = max(read_one_top_max, read_zero_top_max)
-    min_total = min(read_one_top_min, read_zero_top_min)
-    threshold = (max_total + min_total) / 2
-
-    return threshold
-
-
-def calculate_currents(
-    time_zero: np.ndarray,
-    time_one: np.ndarray,
-    measurement_settings: dict,
-    total_points: int,
-    scope_timespan: float,
-):
-    num_meas = measurement_settings["num_meas"]
-    read_current = measurement_settings["read_current"]
-
-    time_one = time_one[1][0:num_meas]
-    time_zero = time_zero[1][0:num_meas]
-
-    time_one = time_one.flatten()
-    time_zero = time_zero.flatten()
-
-    if len(time_zero) < num_meas:
-        time_zero.resize(num_meas, refcheck=False)
-    if len(time_one) < num_meas:
-        time_one.resize(num_meas, refcheck=False)
-
-    read_time = (measurement_settings["read_width"] / total_points) * scope_timespan
-
-    current_zero = time_zero / read_time * read_current
-    current_one = time_one / read_time * read_current
-
-    mean0, std0 = norm.fit(current_zero * 1e6)
-    mean1, std1 = norm.fit(current_one * 1e6)
-
-    distance = mean0 - mean1  # in microamps
-
-    if len(current_zero) != 0 and len(current_one) != 0:
-        x = np.linspace(mean0, mean1, 100)
-
-        y0 = norm.pdf(x, mean0, std0)
-
-        y1 = norm.pdf(x, mean1, std1)
-
-        ydiff = np.subtract(y0, y1)
-
-    return time_zero, time_one, current_zero, current_one, distance, x, y0, y1
-
-
-def calculate_bit_error_rate(
-    write_1_read_0_errors: int, write_0_read_1_errors: int, num_meas: int
-) -> float:
-    bit_error_rate = float(
-        (write_0_read_1_errors + write_1_read_0_errors) / (2 * num_meas)
-    )
-    return bit_error_rate
-
-
-def calculate_power(data_dict: dict):
-    one_voltage = data_dict.get("read_one_top")[1]
-    zero_voltage = data_dict.get("read_zero_top")[1]
-    read_current = data_dict.get("read_current")
-    write_current = data_dict.get("write_current")
-
-    write_voltage_high = np.mean(one_voltage)
-    write_voltage_low = np.mean(zero_voltage)
-    switch_voltage = write_voltage_high - write_voltage_low
-    switch_voltage_preamp = switch_voltage / 10 ** (MITEQ_AMP_GAIN / 20)
-    switch_power = switch_voltage_preamp * read_current
-    switch_impedance = switch_voltage_preamp / read_current
-    write_power = switch_impedance * write_current**2
-    return switch_power, switch_impedance, write_power
-
-
-def calculate_channel_temperature(
-    substrate_temperature: float,
-    critical_temperature: float,
-    enable_current: float,
-    enable_current_suppress: float,
-) -> float:
-    n = 2
-    channel_temperature = (
-        (critical_temperature**4 - substrate_temperature**4)
-        * (enable_current / enable_current_suppress) ** n
-        + substrate_temperature**4
-    ) ** (1 / 4)
-    return channel_temperature
-
-
-def calculate_channel_current_density(
-    channel_temperature: float,
-    critical_temperature: float,
-    substrate_temperature: float,
-    Ic0: float,
-) -> float:
-    jc = Ic0 / (1 - (substrate_temperature / critical_temperature) ** 3) ** 2.1
-
-    jsw = jc * (1 - (channel_temperature / critical_temperature) ** 3) ** 2.1
-    return jsw
-
-
-def filter_plateau(
-    xfit: np.ndarray, yfit: np.ndarray, plateau_height: float
-) -> Tuple[np.ndarray, np.ndarray]:
-    xfit = np.where(yfit < plateau_height, xfit, np.nan)
-    yfit = np.where(yfit < plateau_height, yfit, np.nan)
-
-    # REmove nans
-    xfit = xfit[~np.isnan(xfit)]
-    yfit = yfit[~np.isnan(yfit)]
-    print(f"length x = {len(xfit)}")
-    return xfit, yfit
-
-
-def filter_first(value):
-    if isinstance(value, collections.abc.Iterable) and not isinstance(
-        value, (str, bytes)
-    ):
-        return np.asarray(value).flatten()[0]
-    return value
-
-<<<<<<< HEAD
-def initialize_data_dict(measurement_settings: dict) -> dict:
-    scope_num_samples: int = measurement_settings.get("scope_num_samples")
-    num_meas: int = measurement_settings.get("num_meas")
-    sweep_x_len: int = len(measurement_settings.get("x"))
-    sweep_y_len: int = len(measurement_settings.get("y"))
-
-    data_dict = {
-        "trace_chan_in": np.empty((2, scope_num_samples)),
-        "trace_chan_out": np.empty((2, scope_num_samples)),
-        "trace_enab": np.empty((2, scope_num_samples)),
-        "read_zero_top": np.empty((1, num_meas)),
-        "read_one_top": np.empty((1, num_meas)),
-        "write_0_read_1": np.array([np.nan]),
-        "write_1_read_0": np.array([np.nan]),
-        "write_0_read_1_norm": np.array([np.nan]),
-        "write_1_read_0_norm": np.array([np.nan]),
-        "total_switches": np.array([np.nan]),
-        "total_switches_norm": np.array([np.nan]),
-        "channel_voltage": np.array([np.nan]),
-        "enable_voltage": np.array([np.nan]),
-        "bit_error_rate": np.array([np.nan]),
-        "sweep_x_len": sweep_x_len,
-        "sweep_y_len": sweep_y_len,
-    }
-    return data_dict
-=======
-
-def get_extent(x: np.ndarray, y: np.ndarray, zarray: np.ndarray) -> List[float]:
-    dx = x[1] - x[0]
-    xstart = x[0]
-    xstop = x[-1]
-    dy = y[1] - y[0]
-    ystart = y[0]
-    ystop = y[-1]
-    return [
-        (-0.5 * dx + xstart),
-        (0.5 * dx + xstop),
-        (-0.5 * dy + ystart),
-        (0.5 * dy + ystop),
-    ]
->>>>>>> 6b84a94d
-
-
-def get_filepath(data_dict: dict) -> str:
-    root_dir = "S:\SC\Measurements"
-    sample_name: str = data_dict.get("sample_name")
-    device_type: str = data_dict.get("device_type")
-    device_name: str = data_dict.get("device_name")
-    measurement_name: str = data_dict.get("measurement_name")
-    cell_name: str = data_dict.get("cell")
-    file_path = os.path.join(
-        root_dir,
-        sample_name,
-        device_type,
-        device_name,
-        measurement_name,
-        cell_name,
-    )
-    return file_path
-
-
-def get_filename(data_dict: dict) -> str:
-    sample_name: str = data_dict.get("sample_name")
-    device_type: str = data_dict.get("device_type")
-    device_name: str = data_dict.get("device_name")
-    cell_name: str = data_dict.get("cell")
-    measurement_name: str = data_dict.get("measurement_name")
-    time_str: str = data_dict.get("time_str")
-    return f"{sample_name}_{measurement_name}_{device_name}_{device_type}_{cell_name}"
-
-
-def get_param_mean(param: np.ndarray) -> np.ndarray:
-    if round(param[2], 5) > round(param[5], 5):
-        prm = param[0:2]
-    else:
-        prm = param[3:5]
-    return prm
-
-
-def get_traces(b: nTron, scope_samples: int = 5000) -> dict:
-    sleep(1)
-    b.inst.scope.set_trigger_mode("Single")
-    sleep(0.1)
-    trace_chan_in: np.ndarray = b.inst.scope.get_wf_data("C1")
-    sleep(0.1)
-    trace_chan_out: np.ndarray = b.inst.scope.get_wf_data("C2")
-    sleep(0.1)
-    trace_enab: np.ndarray = b.inst.scope.get_wf_data("C4")
-    sleep(0.1)
-    trace_write_avg: np.ndarray = b.inst.scope.get_wf_data("F1")
-    sleep(0.1)
-    trace_ewrite_avg: np.ndarray = b.inst.scope.get_wf_data("F2")
-    sleep(0.1)
-    trace_eread_avg: np.ndarray = b.inst.scope.get_wf_data("F3")
-    sleep(0.1)
-    trace_read0_avg: np.ndarray = b.inst.scope.get_wf_data("F7")
-    sleep(0.1)
-    trace_read1_avg: np.ndarray = b.inst.scope.get_wf_data("F4")
-    sleep(0.1)
-    trace_read0: np.ndarray = b.inst.scope.get_wf_data("Z5")
-    sleep(0.1)
-    trace_read1: np.ndarray = b.inst.scope.get_wf_data("Z4")
-    trace_chan_in = np.resize(trace_chan_in, (2, scope_samples))
-    trace_chan_out = np.resize(trace_chan_out, (2, scope_samples))
-    trace_enab = np.resize(trace_enab, (2, scope_samples))
-
-    b.inst.scope.set_trigger_mode("Normal")
-    sleep(0.1)
-
-    trace_dict: dict = {
-        "trace_chan_in": trace_chan_in,
-        "trace_chan_out": trace_chan_out,
-        "trace_enab": trace_enab,
-        "trace_write_avg": trace_write_avg,
-        "trace_ewrite_avg": trace_ewrite_avg,
-        "trace_eread_avg": trace_eread_avg,
-        "trace_read0_avg": trace_read0_avg,
-        "trace_read1_avg": trace_read1_avg,
-        "trace_read0": trace_read0,
-        "trace_read1": trace_read1,
-    }
-
-    return trace_dict
-
-
-def get_traces_sequence(b: nTron, num_meas: int = 100, num_samples: int = 5000):
-    data_dict = []
-    for c in ["C1", "C2", "C4", "F4"]:
-        x, y = b.inst.scope.get_wf_data(channel=c)
-        interval = abs(x[0] - x[1])
-        xlist = []
-        ylist = []
-        totdp = np.int64(np.size(x) / num_meas)
-
-        for j in range(1):
-            xx = x[0 + j * totdp : totdp + j * totdp] - totdp * interval * j
-            yy = y[0 + j * totdp : totdp + j * totdp]
-
-            xlist.append(xx[0 : int(num_samples)])
-            ylist.append(yy[0 : int(num_samples)])
-
-        trace_dict = [xlist, ylist]
-        data_dict.append(trace_dict)
-
-    data0 = data_dict[0]
-    data1 = data_dict[1]
-    data2 = data_dict[2]
-    data3 = data_dict[3]
-
-    data0 = np.resize(data0, (2, num_samples))
-    data1 = np.resize(data1, (2, num_samples))
-    data2 = np.resize(data2, (2, num_samples))
-    data3 = np.resize(data3, (2, num_samples))
-
-    try:
-        time_est = round(b.inst.scope.get_parameter_value("P2"), 8)
-        b.inst.scope.set_math_vertical_scale("F1", 50e-9, time_est)
-        b.inst.scope.set_math_vertical_scale("F2", 50e-9, time_est)
-    except Exception:
-        sleep(1e-4)
-
-    return data0, data1, data2, data3
-
-
-def get_results(b: nTron, num_meas: int, threshold: float) -> dict:
-    read_zero_top, read_one_top = get_trend(b, num_meas)
-
-    # READ 1: above threshold (voltage)
-    write_0_read_1 = np.array([(read_zero_top > threshold).sum()])
-
-    # READ 0: below threshold (no voltage)
-    write_1_read_0 = np.array([(read_one_top < threshold).sum()])
-
-    write_0_read_1_norm = write_0_read_1 / (num_meas * 2)
-    write_1_read_0_norm = write_1_read_0 / (num_meas * 2)
-    bit_error_rate = calculate_bit_error_rate(write_1_read_0, write_0_read_1, num_meas)
-
-    total_switches = write_0_read_1 + (num_meas - write_1_read_0)
-    total_switches_norm = total_switches / (num_meas * 2)
-    result_dict = {
-        "write_0_read_1": write_0_read_1,
-        "write_1_read_0": write_1_read_0,
-        "write_0_read_1_norm": write_0_read_1_norm,
-        "write_1_read_0_norm": write_1_read_0_norm,
-        "read_zero_top": read_zero_top,
-        "read_one_top": read_one_top,
-        "bit_error_rate": bit_error_rate,
-        "total_switches": total_switches,
-        "total_switches_norm": total_switches_norm,
-    }
-    return result_dict
-
-
-def get_trend(b: nTron, num_meas: int) -> Tuple[np.ndarray, np.ndarray]:
-    read_zero_top = b.inst.scope.get_wf_data("F5")
-    read_one_top = b.inst.scope.get_wf_data("F6")
-
-    read_zero_top = read_zero_top[1][0:num_meas]
-    read_one_top = read_one_top[1][0:num_meas]
-
-    read_zero_top = read_zero_top.flatten()
-    read_one_top = read_one_top.flatten()
-
-    if len(read_zero_top) < num_meas:
-        read_zero_top.resize(num_meas, refcheck=False)
-    if len(read_one_top) < num_meas:
-        read_one_top.resize(num_meas, refcheck=False)
-
-    return read_zero_top, read_one_top
-
-
-def get_threshold(b: nTron, logger: Logger = None) -> float:
-    threshold = b.inst.scope.get_parameter_value("P9")
-
-    if logger:
-        logger.info(f"Using Measured Voltage Threshold: {threshold:.3f} V")
-    return threshold
-
-<<<<<<< HEAD
-def get_extent(x: np.ndarray, y: np.ndarray) -> List[float]:
-    dx = x[1] - x[0]
-    xstart = x[0]
-    xstop = x[-1]
-    dy = y[1] - y[0]
-    ystart = y[0]
-    ystop = y[-1]
-    return [
-        (-0.5 * dx + xstart),
-        (0.5 * dx + xstop),
-        (-0.5 * dy + ystart),
-        (0.5 * dy + ystop),
-    ]
-=======
->>>>>>> 6b84a94d
-
-def get_plateau_index(x: np.ndarray, y: np.ndarray) -> int:
-    plateau_height = 0.98 * y[0]
-    plateau_index = np.where(y < plateau_height)[0][0]
-
-    return plateau_index
-
-
-def initilize_measurement(config: str, measurement_name: str) -> dict:
-    b = nTron(config)
-
-    b.inst.awg.write("SOURce1:FUNCtion:ARBitrary:FILTer OFF")
-    b.inst.awg.write("SOURce2:FUNCtion:ARBitrary:FILTer OFF")
-
-    current_cell = b.properties["Save File"]["cell"]
-    full_sample_name = [
-        b.sample_name,
-        b.device_type,
-        b.device_name,
-        current_cell,
-    ]
-    full_sample_name = str("-".join(full_sample_name))
-    date_str = time.strftime("%Y%m%d")
-    time_str = time.strftime("%Y%m%d%H%M%S")
-    measurement_name = f"{date_str}_{measurement_name}"
-    measurement_settings = {
-        "measurement_name": measurement_name,
-        "full_sample_name": full_sample_name,
-        "sample_name": b.sample_name,
-        "cell": current_cell,
-        "device_name": b.device_name,
-        "device_type": b.device_type,
-        "time_str": time_str,
-    }
-    file_path = get_filepath(measurement_settings)
-    file_name = get_filename(measurement_settings)
-    measurement_settings.update({"file_path": file_path, "file_name": file_name})
-    return measurement_settings, b
-
-
-def initialize_data_dict(measurement_settings: dict) -> dict:
-    scope_num_samples = measurement_settings.get("scope_num_samples")
-    num_meas = measurement_settings.get("num_meas")
-    sweep_x_len = len(measurement_settings.get("x"))
-    sweep_y_len = len(measurement_settings.get("y"))
-
-    data_dict = {
-        "trace_chan_in": np.empty((2, scope_num_samples)),
-        "trace_chan_out": np.empty((2, scope_num_samples)),
-        "trace_enab": np.empty((2, scope_num_samples)),
-        "read_zero_top": np.empty((1, num_meas)),
-        "read_one_top": np.empty((1, num_meas)),
-        "write_0_read_1": np.nan,
-        "write_1_read_0": np.nan,
-        "write_0_read_1_norm": np.nan,
-        "write_1_read_0_norm": np.nan,
-        "total_switches": np.nan,
-        "total_switches_norm": np.nan,
-        "channel_voltage": np.nan,
-        "enable_voltage": np.nan,
-        "bit_error_rate": np.nan,
-        "sweep_x_len": sweep_x_len,
-        "sweep_y_len": sweep_y_len,
-    }
-    return data_dict
-
-
-def load_waveforms(
-    b: nTron,
-    measurement_settings: dict,
-    chan: int = 1,
-) -> None:
-    ww = measurement_settings.get("write_width")
-    rw = measurement_settings.get("read_width")
-    eww = measurement_settings.get("enable_write_width")
-    erw = measurement_settings.get("enable_read_width")
-    write_current = measurement_settings.get("write_current")
-    read_current = measurement_settings.get("read_current")
-    ew_phase = measurement_settings.get("enable_write_phase")
-    er_phase = measurement_settings.get("enable_read_phase")
-    enable_write_current = measurement_settings.get("enable_write_current")
-    enable_read_current = measurement_settings.get("enable_read_current")
-    num_points = measurement_settings.get("num_points", 256)
-
-    RISING_EDGE = 10
-
-    wr_ratio = write_current / read_current if read_current != 0 else 0
-    ewr_ratio = (
-        enable_write_current / enable_read_current if enable_read_current != 0 else 0
-    )
-
-    if wr_ratio >= 1:
-        write_0 = create_waveforms_edge(width=ww, height=-1, edge=1)
-        write_1 = create_waveforms_edge(width=ww, height=1, edge=1)
-        read_wave = create_waveforms_edge(
-            width=rw, height=1 / wr_ratio, edge=RISING_EDGE
-        )
-    else:
-        write_0 = create_waveforms_edge(width=ww, height=-wr_ratio, edge=RISING_EDGE)
-        write_1 = create_waveforms_edge(width=ww, height=wr_ratio, edge=RISING_EDGE)
-        read_wave = create_waveforms_edge(width=rw, height=1, edge=RISING_EDGE)
-
-    if ewr_ratio >= 1:
-        enable_write = create_waveforms_edge(
-            width=eww, height=1, phase=ew_phase, edge=1
-        )
-        enable_read = create_waveforms_edge(
-            width=erw, height=1 / ewr_ratio, phase=er_phase, edge=1
-        )
-    else:
-        enable_write = create_waveforms_edge(
-            width=eww, height=ewr_ratio, phase=ew_phase, edge=1
-        )
-        enable_read = create_waveforms_edge(width=erw, height=1, phase=er_phase, edge=1)
-
-    null_wave = create_waveforms(height=0)
-
-    b.inst.awg.set_arb_wf(write_0, name="WRITE0", num_samples=num_points, chan=chan)
-    b.inst.awg.set_arb_wf(write_1, name="WRITE1", num_samples=num_points, chan=chan)
-    b.inst.awg.set_arb_wf(read_wave, name="READ", num_samples=num_points, chan=chan)
-    b.inst.awg.set_arb_wf(enable_write, name="ENABW", num_samples=num_points, chan=chan)
-    b.inst.awg.set_arb_wf(enable_read, name="ENABR", num_samples=num_points, chan=chan)
-    b.inst.awg.set_arb_wf(null_wave, name="WNULL", num_samples=num_points, chan=chan)
-
-    b.inst.awg.write(f"SOURce{chan}:DATA:VOLatile:CLEar")
-
-    write1 = '"INT:\WRITE1.ARB"'
-    write0 = '"INT:\WRITE0.ARB"'
-    read = '"INT:\READ.ARB"'
-    enabw = '"INT:\ENABW.ARB"'
-    enabr = '"INT:\ENABR.ARB"'
-    wnull = '"INT:\WNULL.ARB"'
-
-    b.inst.awg.write(f"MMEM:LOAD:DATA{chan} {write0}")
-    b.inst.awg.write(f"MMEM:LOAD:DATA{chan} {write1}")
-    b.inst.awg.write(f"MMEM:LOAD:DATA{chan} {read}")
-    b.inst.awg.write(f"MMEM:LOAD:DATA{chan} {enabw}")
-    b.inst.awg.write(f"MMEM:LOAD:DATA{chan} {enabr}")
-    b.inst.awg.write(f"MMEM:LOAD:DATA{chan} {wnull}")
-
-<<<<<<< HEAD
-    if threshold < 0.1:
-        threshold = 0.25
-    if logger:
-        logger.info(f"Using Measured Voltage Threshold: {threshold:.3f} V")
-    return threshold
-=======
-    return
->>>>>>> 6b84a94d
-
-
-def plot_message(ax: plt.Axes, message: str):
-    message_dict = {
-        "0": "Write 0",
-        "1": "Write 1",
-        "W": "Enable\nWrite",
-        "E": "Enable\nRead",
-        "R": "Read",
-        "N": "-",
-    }
-    for i, bit in enumerate(message):
-        ax.text(
-            i + 0.5,
-            ax.get_ylim()[1] * 0.85,
-            message_dict[bit],
-            ha="center",
-            va="center",
-        )
-
-    return ax
-
-
-def plot_header(fig: plt.Figure, data_dict: dict) -> plt.Figure:
-    sample_name: str = filter_first(data_dict.get("full_sample_name"))
-    measurement_name: str = filter_first(data_dict.get("measurement_name"))
-    time_str: str = filter_first(data_dict.get("time_str"))
-    channel_voltage: float = filter_first(data_dict.get("channel_voltage"))
-    enable_voltage: float = filter_first(data_dict.get("enable_voltage"))
-    write_current: float = filter_first(data_dict.get("write_current"))
-    read_current: float = filter_first(data_dict.get("read_current"))
-    enable_write_current: float = filter_first(data_dict.get("enable_write_current"))
-    enable_read_current: float = filter_first(data_dict.get("enable_read_current"))
-    bitmsg_channel: str = filter_first(data_dict.get("bitmsg_channel"))
-    bitmsg_enable: str = filter_first(data_dict.get("bitmsg_enable"))
-    write_width: int = filter_first(data_dict.get("write_width"))
-    read_width: int = filter_first(data_dict.get("read_width"))
-    enable_write_width: int = filter_first(data_dict.get("enable_write_width"))
-    enable_read_width: int = filter_first(data_dict.get("enable_read_width"))
-    enable_write_phase: int = filter_first(data_dict.get("enable_write_phase"))
-    enable_read_phase: int = filter_first(data_dict.get("enable_read_phase"))
-
-    fig.suptitle(
-        (
-            f"{sample_name} -- {measurement_name} -- {time_str}\n"
-            f"Vcpp: {channel_voltage * 1e3:.1f} mV, Vepp: {enable_voltage * 1e3:.1f} mV\n"
-            f"Write Current: {write_current * 1e6:.1f} uA, Read Current: {read_current * 1e6:.0f} uA\n"
-            f"Enable Write Current: {enable_write_current * 1e6:.1f} uA, Enable Read Current: {enable_read_current * 1e6:.1f} uA\n"
-            f"Channel Message: {bitmsg_channel}, Channel Enable: {bitmsg_enable}\n"
-            f"Write Width: {write_width}, Read Width: {read_width}, \n"
-            f"Enable Write Width: {enable_write_width}, Enable Read Width: {enable_read_width}, "
-            f"Enable Write Phase: {enable_write_phase}, Enable Read Phase: {enable_read_phase}"
-        )
-    )
-    fig.subplots_adjust(top=0.85)
-    return fig
-
-
-def plot_waveform(ax: Axes, waveform: np.ndarray, **kwargs) -> Axes:
-    ax.plot(waveform[0] * 1e6, waveform[1] * 1e3, **kwargs)
-    ax.legend(loc=4)
-    ax.set_ylabel("voltage (mV)")
-    ax.set_xlabel("time (us)")
-    ax.set_ymargin(0.3)
-    return ax
-
-
-def plot_trend(ax: Axes, trend: np.ndarray, **kwargs) -> Axes:
-    ax.plot(trend, ls="none", marker="o", **kwargs)
-    ax.set_ylabel("read voltage (V)")
-    ax.set_xlabel("sample")
-    ax.legend(loc=4)
-    ax.set_ylim([0, 0.65])
-    return ax
-
-
-def plot_waveforms_bert(
-    axs: List[Axes],
-    data_dict: dict,
-) -> List[Axes]:
-    trace_chan_in = data_dict.get("trace_chan_in")
-    trace_chan_out = data_dict.get("trace_chan_out")
-    trace_enab = data_dict.get("trace_enab")
-    read_zero_top = data_dict.get("read_zero_top")
-    read_one_top = data_dict.get("read_one_top")
-
-    scope_timespan = data_dict.get("scope_timespan")
-    threshold = data_dict.get("voltage_threshold")
-    bitmsg_channel = data_dict.get("bitmsg_channel")
-    bitmsg_enable = data_dict.get("bitmsg_enable")
-
-    numpoints = int((len(trace_chan_in[1]) - 1) / 2)
-    cmap = plt.cm.viridis(np.linspace(0, 1, 200))
-    C1 = 45
-    C2 = 135
-
-    waveform_dict = {
-        0: {
-            "waveform": trace_chan_in,
-            "label": "input signal",
-            "color": cmap[C1, :],
-            "bit_message": bitmsg_channel,
-        },
-        1: {
-            "waveform": trace_chan_out,
-            "label": "channel",
-            "color": cmap[C1, :],
-            "bit_message": bitmsg_channel,
-        },
-        2: {
-            "waveform": trace_enab,
-            "label": "enable",
-            "color": cmap[C1, :],
-            "bit_message": bitmsg_enable,
-        },
-    }
-    for key in waveform_dict.keys():
-        plot_waveform(
-            axs[key],
-            waveform_dict[key].get("waveform"),
-            label=waveform_dict[key].get("label"),
-            color=waveform_dict[key].get("color"),
-        )
-        plot_message(axs[key], waveform_dict[key].get("bit_message"))
-
-    plot_trend(axs[3], read_zero_top, label="READ 0", color=cmap[C1, :])
-    plot_trend(axs[3], read_one_top, label="READ 1", color=cmap[C2, :])
-    axs[3].hlines(threshold, 0, len(read_zero_top), color="r", label="threshold")
-
-    fig = plt.gcf()
-
-    plot_header(fig, data_dict)
-
-    fig.tight_layout()
-
-    return axs
-
-
-def plot_parameter(
-    ax: Axes,
-    x: np.ndarray,
-    y: np.ndarray,
-    **kwargs,
-):
-    ax.plot(x, y, marker="o", **kwargs)
-
-    return ax
-
-
-def plot_array(
-    ax: Axes,
-    data_dict: dict,
-    c_name: str,
-    cmap=None,
-    norm=False,
-):
-    x_name: str = data_dict.get("sweep_parameter_x")
-    y_name: str = data_dict.get("sweep_parameter_y")
-    x, y, zarray = build_array(data_dict, c_name)
-    zextent = get_extent(x, y)
-
-    if not cmap:
-        cmap = plt.get_cmap("RdBu", 100).reversed()
-
-    if norm:
-        cmax = 1
-        cmin = 0
-    else:
-        cmax = np.nanmax(zarray)
-        cmin = 0
-
-    ax.matshow(
-        zarray,
-        extent=zextent,
-        aspect="auto",
-        origin="lower",
-        cmap=cmap,
-        vmin=cmin,
-        vmax=cmax,
-    )
-    ax.set_xlabel(x_name)
-    ax.set_ylabel(y_name)
-    ax.xaxis.set_ticks_position("bottom")
-    return ax
-
-
-def plot_slice(
-    ax: Axes,
-    data_dict: dict,
-    parameter_z: str,
-) -> Axes:
-    sweep_parameter_x: str = data_dict.get("sweep_parameter_x")
-    sweep_parameter_y: str = data_dict.get("sweep_parameter_y")
-    x, y, zarray = build_array(data_dict, parameter_z)
-
-    cmap = plt.cm.viridis(np.linspace(0, 1, len(x)))
-    for i in range(len(x)):
-        plot_parameter(
-            ax,
-            y,
-            zarray[:, i],
-            label=f"{sweep_parameter_x} = {x[i]:.1f}",
-            color=cmap[i, :],
-        )
-
-    ax.legend()
-    ax.set_xlabel(sweep_parameter_y)
-    ax.set_ylabel(parameter_z)
-    return ax
-
-
-def plot_fitting(ax: Axes, xfit: np.ndarray, yfit: np.ndarray, **kwargs) -> Axes:
-    # xfit, yfit = filter_plateau(xfit, yfit, 0.98 * Ic0)
-    ax.plot(xfit, yfit, **kwargs)
-    plot_fit(ax, xfit, yfit)
-
-    return ax
-
-
-def run_bitwise(b: nTron, measurement_settings: dict):
-    b.inst.scope.set_trigger_mode("Stop")
-    sleep(0.1)
-    b.inst.scope.clear_sweeps()
-    b.inst.scope.set_trigger_mode("Single")
-
-    t1 = b.inst.scope.get_parameter_value("P1")
-    t2 = b.inst.scope.get_parameter_value("P2")
-    t3 = b.inst.scope.get_parameter_value("P3")
-    t4 = b.inst.scope.get_parameter_value("P4")
-    t5 = b.inst.scope.get_parameter_value("P5")
-    t6 = b.inst.scope.get_parameter_value("P6")
-    t7 = b.inst.scope.get_parameter_value("P7")
-    t8 = b.inst.scope.get_parameter_value("P8")
-
-    bits = [t1, t2, t3, t4, t5, t6, t7, t8]
-    return bits
-
-
-def run_realtime_bert(
-    b: nTron,
-    measurement_settings: dict,
-    channel: str = "F5",
-    logger: Logger = None,
-) -> dict:
-    num_meas = measurement_settings.get("num_meas")
-    # threshold = measurement_settings.get("voltage_threshold")
-
-    b.inst.scope.set_trigger_mode("Normal")
-    sleep(0.5)
-    b.inst.scope.clear_sweeps()
-    sleep(0.1)
-    with tqdm(total=num_meas, leave=False) as pbar:
-        while b.inst.scope.get_num_sweeps(channel) < num_meas:
-            sleep(0.1)
-            n = b.inst.scope.get_num_sweeps(channel)
-            pbar.update(n - pbar.n)
-
-    b.inst.scope.set_trigger_mode("Stop")
-    threshold = get_threshold(b, logger=logger)
-    result_dict = get_results(b, num_meas, threshold)
-
-    return result_dict
-
-
-def run_measurement(
-    b: nTron,
-    measurement_settings: dict,
-    plot: bool = False,
-    logger: Logger = None,
-) -> dict:
-    measurement_settings = calculate_voltages(measurement_settings)
-    scope_samples: int = int(measurement_settings.get("scope_num_samples"))
-
-    ######################################################
-
-    setup_waveform(b, measurement_settings)
-
-    b.inst.awg.set_output(True, 1)
-    b.inst.awg.set_output(True, 2)
-
-    b.inst.scope.clear_sweeps()
-
-    data_dict = run_realtime_bert(b, measurement_settings, logger=logger)
-    data_dict.update(get_traces(b, scope_samples))
-    data_dict.update(measurement_settings)
-
-    set_awg_off(b)
-
-    if plot:
-        fig, axs = plt.subplots(4, 1, figsize=(10, 10))
-        plot_waveforms_bert(axs, data_dict)
-        plt.show()
-
-    return data_dict
-
-
-def run_sweep(
-    b: nTron,
-    measurement_settings: dict,
-    plot_measurement=False,
-    division_zero: Tuple[float, float] = (4.5, 5.5),
-    division_one: Tuple[float, float] = (9.5, 10),
-) -> dict:
-    sweep_parameter_x: str = measurement_settings.get("sweep_parameter_x")
-    sweep_parameter_y: str = measurement_settings.get("sweep_parameter_y")
-    save_dict = {}
-
-    setup_scope_bert(
-        b, measurement_settings, division_zero=division_zero, division_one=division_one
-    )
-
-    for x in measurement_settings["x"]:
-        for y in measurement_settings["y"]:
-            measurement_settings.update({sweep_parameter_x: x})
-            measurement_settings.update({sweep_parameter_y: y})
-
-            data_dict = initialize_data_dict(measurement_settings)
-            data_dict.update(
-                run_measurement(
-                    b,
-                    measurement_settings,
-                    plot=plot_measurement,
-                )
-            )
-
-            data_dict.update(measurement_settings)
-
-            param_dataframe = create_dataframe(data_dict)
-
-            if len(save_dict.items()) == 0:
-                save_dict = data_dict
-            else:
-                save_dict = update_dict(save_dict, data_dict)
-
-    return save_dict
-
-
-def run_sweep_subset(
-    b: nTron,
-    measurement_settings: dict,
-    plot_measurement: bool = False,
-    division_zero: Tuple[float, float] = (4.5, 5.5),
-    division_one: Tuple[float, float] = (9.5, 10),
-) -> dict:
-    file_path: str = measurement_settings.get("file_path")
-    file_name: str = measurement_settings.get("file_name")
-    if not os.path.exists(file_path):
-        os.makedirs(file_path)
-
-    logging.basicConfig(
-        level=logging.INFO,  # Adjust the logging level as needed
-        format="%(asctime)s - %(levelname)s - %(message)s",
-        filename=f"{file_path}/{file_name}.log",
-        filemode="a",
-    )
-    logger = logging.getLogger("measurement_log")
-
-    save_dict = {}
-    sweep_parameter_x: str = measurement_settings.get("sweep_parameter_x")
-    sweep_parameter_y: str = measurement_settings.get("sweep_parameter_y")
-    xarray: np.ndarray = measurement_settings.get("x")
-    yarray: np.ndarray = measurement_settings.get("y")
-
-    setup_scope_bert(
-        b, measurement_settings, division_zero=division_zero, division_one=division_one
-    )
-
-    total_iterations = len(xarray) * len(yarray)
-    with tqdm(total=total_iterations, desc="Running sweep") as pbar:
-        for idx, x in enumerate(xarray):
-            switch_flag = 0
-            for _, y in enumerate(yarray):
-                measurement_settings.update({sweep_parameter_x: x})
-                measurement_settings.update({sweep_parameter_y: y})
-
-                measurement_settings = calculate_voltages(measurement_settings)
-
-                data_dict = initialize_data_dict(measurement_settings)
-
-                logger.info(
-                    "Sweeping %s = %.1f µm, %s = %.1f µm, switch_flag = %d",
-                    sweep_parameter_x,
-                    x * 1e6,
-                    sweep_parameter_y,
-                    y * 1e6,
-                    switch_flag,
-                )
-
-                if (
-                    y > measurement_settings["y_subset"][idx][0]
-                    and y < measurement_settings["y_subset"][idx][-1]
-                    and switch_flag < 2
-                ):
-                    data_dict.update(
-                        run_measurement(
-                            b,
-                            measurement_settings,
-                            plot=plot_measurement,
-                            logger=logger,
-                        )
-                    )
-                    data_dict.update(measurement_settings)
-
-                data_dict.update(measurement_settings)
-
-                if len(save_dict.items()) == 0:
-                    save_dict = data_dict
-                else:
-                    save_dict = update_dict(save_dict, data_dict)
-
-                pbar.update(1)
-                total_switches_norm = data_dict.get("total_switches_norm", 0.0)
-                if isinstance(total_switches_norm, np.ndarray):
-                    total_switches_norm = total_switches_norm[0]
-                if total_switches_norm == 1 and switch_flag < 2:
-                    switch_flag += 1
-
-                logging.info("Total switches: %.2f", total_switches_norm)
-    return save_dict
-
-
-def reject_outliers(data: np.ndarray, m: float = 2.0) -> Tuple[np.ndarray, np.ndarray]:
-    ind = abs(data - np.mean(data)) < m * np.std(data)
-    if len(ind[ind is False]) < 50:
-        data = data[ind]
-        print(f"Samples rejected {len(ind[ind is False])}")
-        rejectInd = np.invert(ind)
-    else:
-        rejectInd = None
-    return data, rejectInd
-
-
-def replace_bit(bitmsg: str, i: int, bit: str) -> str:
-    return bitmsg[:i] + bit + bitmsg[i + 1 :]
-
-
-def read_sweep_scaled(
-    measurement_settings: dict,
-    current_cell: str,
-    num_points: int = 15,
-    start: float = 0.8,
-    end: float = 0.95,
-) -> dict:
-    enable_read_current = measurement_settings.get("enable_read_current") * 1e6
-    read_critical_current = (
-        calculate_critical_current(enable_read_current, CELLS[current_cell]) * 1e-6
-    )
-    measurement_settings["y"] = np.linspace(
-        read_critical_current * start, read_critical_current * end, num_points
-    )
-    return measurement_settings
-
-
-def set_awg_on(b: nTron) -> None:
-    b.inst.awg.set_output(True, 1)
-    b.inst.awg.set_output(True, 2)
-
-
-def set_awg_off(b: nTron) -> None:
-    b.inst.awg.set_output(False, 1)
-    b.inst.awg.set_output(False, 2)
-
-
-def setup_scope_bert(
-    b: nTron,
-    measurement_settings: dict,
-    division_zero: tuple = (4.5, 5.5),
-    division_one: tuple = (9.5, 10.0),
-):
-    scope_horizontal_scale = measurement_settings.get("scope_horizontal_scale")
-    scope_sample_rate = measurement_settings.get("scope_sample_rate")
-    num_meas = measurement_settings.get("num_meas")
-
-    b.inst.scope.set_horizontal_scale(
-        scope_horizontal_scale, -scope_horizontal_scale * 5
-    )
-    b.inst.scope.set_sample_rate(max(scope_sample_rate, 1e6))
-
-    b.inst.scope.set_measurement_gate("P3", division_zero[0], division_zero[1])
-    b.inst.scope.set_measurement_gate("P4", division_one[0], division_one[1])
-
-    b.inst.scope.set_math_trend_values("F5", num_meas * 2)
-    b.inst.scope.set_math_trend_values("F6", num_meas * 2)
-    b.inst.scope.set_math_vertical_scale("F5", 100e-3, 300e-3)
-    b.inst.scope.set_math_vertical_scale("F6", 100e-3, 300e-3)
-
-
-def setup_scope_8bit_bert(
-    b: nTron,
-    measurement_settings: dict,
-):
-    scope_horizontal_scale = measurement_settings["scope_horizontal_scale"]
-    scope_sample_rate = measurement_settings["scope_sample_rate"]
-
-    b.inst.scope.set_horizontal_scale(
-        scope_horizontal_scale, -scope_horizontal_scale * 5
-    )
-    b.inst.scope.set_sample_rate(max(scope_sample_rate, 1e6))
-
-    measurement_names = [f"P{i}" for i in range(1, 9)]
-    for i, name in enumerate(measurement_names):
-        b.inst.scope.set_measurement_gate(name, i, i + 0.2)
-
-
-def setup_waveform(b: nTron, measurement_settings: dict):
-    bitmsg_channel = measurement_settings.get("bitmsg_channel")
-    bitmsg_enable = measurement_settings.get("bitmsg_enable")
-    channel_voltage = measurement_settings.get("channel_voltage")
-    enable_voltage = measurement_settings.get("enable_voltage")
-    sample_rate = measurement_settings.get("sample_rate")
-    ramp_read = measurement_settings.get("ramp_read", False)
-
-    if enable_voltage > 300e-3:
-        raise ValueError("enable voltage too high")
-
-    if channel_voltage > 3.0:
-        raise ValueError("channel voltage too high")
-
-    if channel_voltage == 0:
-        bitmsg_channel = "N" * len(bitmsg_channel)
-    if enable_voltage == 0:
-        bitmsg_enable = "N" * len(bitmsg_enable)
-
-    write_sequence(b, bitmsg_channel, 1, measurement_settings, ramp_read=ramp_read)
-    b.inst.awg.set_vpp(channel_voltage, 1)
-    b.inst.awg.set_arb_sample_rate(sample_rate, 1)
-
-    write_sequence(b, bitmsg_enable, 2, measurement_settings, ramp_read=ramp_read)
-    b.inst.awg.set_vpp(enable_voltage, 2)
-    b.inst.awg.set_arb_sample_rate(sample_rate, 2)
-
-    b.inst.awg.set_arb_sync()
-    sleep(0.1)
-
-
-def update_dict(dict1: dict, dict2: dict) -> dict:
-    result_dict = {}
-
-    for key in dict1.keys():
-        if isinstance(dict1[key], float) or isinstance(dict1[key], np.ndarray):
-            try:
-                result_dict[key] = np.dstack([dict1[key], dict2[key]])
-            except Exception:
-                print(f"could not stack {key}")
-        else:
-            result_dict[key] = dict1[key]
-    return result_dict
-
-
-def write_dict_to_file(file_path: str, save_dict: dict) -> None:
-    with open(f"{file_path}_measurement_settings.txt", "w") as file:
-        for key, value in save_dict.items():
-            file.write(f"{key}: {value}\n")
-
-
-def write_waveforms(b: nTron, write_string: str, chan: int):
-    name = "CHAN"
-    sequence = f'"{name}",{write_string}'
-    n = str(len(sequence))
-    header = f"SOUR{chan}:DATA:SEQ #{len(n)}{n}"
-    message = header + sequence
-
-    b.inst.awg.pyvisa.write_raw(message)
-    b.inst.awg.write(f"SOURce{chan}:FUNCtion:ARBitrary {name}")
-
-    b.inst.awg.set_arb_sync()
-
-
-def write_sequence(
-    b: nTron,
-    message: str,
-    channel: int,
-    measurement_settings: dict,
-    ramp_read: bool = True,
-):
-    write1 = '"INT:\WRITE1.ARB"'
-    write0 = '"INT:\WRITE0.ARB"'
-    read = '"INT:\READ.ARB"'
-    enabw = '"INT:\ENABW.ARB"'
-    enabr = '"INT:\ENABR.ARB"'
-    wnull = '"INT:\WNULL.ARB"'
-
-    write_string = []
-    start_flag = True
-    for c in message:
-        if start_flag is True:
-            suffix = ",0,once,highAtStartGoLow,50"
-        else:
-            suffix = ",0,once,maintain,50"
-
-        if c == "0":
-            write_string.append(write0 + suffix)
-        if c == "1":
-            write_string.append(write1 + suffix)
-        if c == "W":
-            write_string.append(enabw + suffix)
-        if c == "N":
-            write_string.append(wnull + suffix)
-        if c == "E":
-            write_string.append(enabr + suffix)
-        if c == "R":
-            write_string.append(read + suffix)
-
-        start_flag = False
-
-    write_string = ",".join(write_string)
-    # print(write_string)
-
-    load_waveforms(b, measurement_settings, chan=channel, ramp_read=ramp_read)
-    write_waveforms(b, write_string, channel)
-
-
-if __name__ == "__main__":
-    import scipy.io as sio
-
-    data_dict = sio.loadmat(
-        r"S:\SC\Measurements\SPG806\D6\A4\20241220_nMem_measure_enable_response\C2\SPG806_20241220_nMem_measure_enable_response_D6_A4_C2_2024-12-20 13-44-29.mat"
-    )
-    data_dict2 = sio.loadmat(
-        r"S:\SC\Measurements\SPG806\D6\A4\20241220_nMem_measure_enable_response\C3\SPG806_20241220_nMem_measure_enable_response_D6_A4_C3_2024-12-20 17-28-57.mat"
-    )
-
-    fig, axs = plt.subplots()
-    x, y, ztotal = build_array(data_dict, "total_switches_norm")
-    xfit, yfit = get_fitting_points(x, y, ztotal)
-    axs.plot(xfit, yfit, label="C2", linestyle="-")
-    split_idx = 7
-    plot_fitting(axs, xfit[split_idx + 1 :], yfit[split_idx + 1 :])
-
-    split_idx = 10
-    x2, y2, ztotal2 = build_array(data_dict2, "total_switches_norm")
-
-    xfit, yfit = get_fitting_points(x2, y2, ztotal2)
-    axs.plot(xfit, yfit, label="C3", linestyle="-")
-    axs.legend()
-    axs.set_ylim([0, 1000])
-    axs.set_xlim([0, 500])
-
-    fig, axs = plt.subplots(1, 2, figsize=(10, 10))
-
-    plot_fitting(
-        axs[0], xfit[split_idx + 1 :], yfit[split_idx + 1 :], label="C3", linestyle="-"
-    )
-    axs[0].set_ylim([0, 1000])
-    axs[0].set_xlim([0, 500])
-    axs[0].plot(xfit, yfit, label="C2", linestyle="-")
-
-    plot_fitting(axs[1], xfit[:split_idx], yfit[:split_idx], label="C3", linestyle="-")
-    axs[1].plot(xfit, yfit, label="C2", linestyle="-")
-    axs[1].set_ylim([0, 1000])
-    axs[1].set_xlim([0, 500])
+# -*- coding: utf-8 -*-
+"""
+Created on Fri Nov  3 14:01:31 2023
+
+@author: omedeiro
+"""
+
+import collections.abc
+import logging
+import os
+import time
+from datetime import datetime
+from logging import Logger
+from time import sleep
+from typing import List, Tuple
+
+import numpy as np
+import pandas as pd
+import qnnpy.functions.functions as qf
+from matplotlib import pyplot as plt
+from matplotlib.pyplot import Axes
+from qnnpy.functions.ntron import nTron
+from scipy.optimize import curve_fit
+from scipy.stats import norm
+from tqdm import tqdm
+
+from nmem.analysis.analysis import construct_array, get_fitting_points, plot_fit
+from nmem.calculations.calculations import (
+    calculate_critical_current,
+    calculate_heater_power,
+    htron_critical_current,
+)
+from nmem.measurement.cells import CELLS, MITEQ_AMP_GAIN
+
+
+def gauss(x: float, mu: float, sigma: float, A: float) -> float:
+    return A * np.exp(-((x - mu) ** 2) / 2 / sigma**2)
+
+
+def bimodal(
+    x: float, mu1: float, sigma1: float, A1: float, mu2: float, sigma2: float, A2: float
+) -> float:
+    return gauss(x, mu1, sigma1, A1) + gauss(x, mu2, sigma2, A2)
+
+
+def bimodal_fit(
+    x: np.ndarray,
+    y: np.ndarray,
+    expected: tuple,
+    bounds: tuple = ((500, 2, 1e-6, 500, -30, 1e-6), (1200, 30, 1, 1200, 30, 1)),
+) -> tuple:
+    y = np.nan_to_num(y, posinf=0.0, neginf=0.0)
+    params, cov = curve_fit(bimodal, x, y, expected, maxfev=5000, bounds=bounds)
+    return params, cov
+
+
+def build_array(
+    data_dict: dict, parameter_z: str
+) -> Tuple[np.ndarray, np.ndarray, np.ndarray]:
+    x: np.ndarray = data_dict.get("x")[0][:, 0] * 1e6
+    y: np.ndarray = data_dict.get("y")[0][:, 0] * 1e6
+    z: np.ndarray = data_dict.get(parameter_z)
+
+    xlength: int = filter_first(data_dict.get("sweep_x_len"))
+    ylength: int = filter_first(data_dict.get("sweep_y_len"))
+
+    # X, Y reversed in reshape
+    zarray = z.reshape((ylength, xlength), order="F")
+    return x, y, zarray
+
+
+def construct_currents(
+    heater_currents: np.ndarray,
+    slope: float,
+    intercept: float,
+    margin: float,
+    max_critical_current: float,
+) -> np.ndarray:
+    bias_current_array = np.zeros((len(heater_currents), 2))
+    for heater_current in heater_currents:
+        critical_current = htron_critical_current(heater_current, slope, intercept)
+        if critical_current > max_critical_current:
+            critical_current = max_critical_current
+        bias_currents = np.array(
+            [
+                critical_current * (1 - margin),
+                critical_current * (1 + margin),
+            ]
+        )
+        bias_current_array[heater_currents == heater_current] = bias_currents
+
+    return bias_current_array
+
+
+def filter_first(value):
+    if isinstance(value, collections.abc.Iterable) and not isinstance(
+        value, (str, bytes)
+    ):
+        return np.asarray(value).flatten()[0]
+    return value
+
+
+def get_param_mean(param: np.ndarray) -> np.ndarray:
+    if round(param[2], 5) > round(param[5], 5):
+        prm = param[0:2]
+    else:
+        prm = param[3:5]
+    return prm
+
+
+def reject_outliers(data: np.ndarray, m: float = 2.0) -> Tuple[np.ndarray, np.ndarray]:
+    ind = abs(data - np.mean(data)) < m * np.std(data)
+    if len(ind[ind is False]) < 50:
+        data = data[ind]
+        print(f"Samples rejected {len(ind[ind is False])}")
+        rejectInd = np.invert(ind)
+    else:
+        rejectInd = None
+    return data, rejectInd
+
+
+def update_dict(dict1: dict, dict2: dict) -> dict:
+    result_dict = {}
+
+    for key in dict1.keys():
+        if isinstance(dict1[key], np.ndarray):
+            try:
+                result_dict[key] = np.dstack([dict1[key], dict2[key]])
+            except Exception:
+                print(f"could not stack {key}")
+        else:
+            result_dict[key] = dict1[key]
+    return result_dict
+
+
+def voltage2current(voltage: float, channel: int, measurement_settings: dict) -> float:
+    cell: str = measurement_settings.get("cell")
+    heater_dict: dict = measurement_settings.get("HEATERS")[int(cell[1])]
+    spice_device_current: float = measurement_settings.get("spice_device_current")
+    spice_input_voltage: float = heater_dict.get("spice_input_voltage")
+    spice_heater_voltage: float = heater_dict.get("spice_heater_voltage")
+    heater_resistance: float = measurement_settings["CELLS"][cell].get(
+        "resistance_cryo"
+    )
+    if channel == 1:
+        current = spice_device_current * (voltage / spice_input_voltage)
+    if channel == 2:
+        current = (
+            voltage * (spice_heater_voltage / spice_input_voltage) / heater_resistance
+        )
+    return current
+
+
+def create_dataframe(data_dict: dict) -> pd.DataFrame:
+    write_current = data_dict.get("write_current")
+    read_current = data_dict.get("read_current")
+    enable_write_current = data_dict.get("enable_write_current")
+    enable_read_current = data_dict.get("enable_read_current")
+    cell = data_dict.get("cell")
+    max_heater_current = data_dict["CELLS"][cell].get("max_heater_current", 1.0)
+    write_critical_current = calculate_critical_current(
+        enable_write_current * 1e6, data_dict["CELLS"][cell]
+    )
+    read_critical_current = calculate_critical_current(
+        enable_read_current * 1e6, data_dict["CELLS"][cell]
+    )
+
+    enable_write_power = calculate_heater_power(
+        data_dict["enable_write_current"],
+        data_dict["CELLS"][cell]["resistance_cryo"],
+    )
+    enable_read_power = calculate_heater_power(
+        data_dict["enable_read_current"],
+        data_dict["CELLS"][cell]["resistance_cryo"],
+    )
+    switch_power, switch_impedance, write_power = calculate_power(data_dict)
+
+    param_dict = {
+        "Write Current [uA]": [write_current * 1e6],
+        "Read Current [uA]": [read_current * 1e6],
+        "Enable Write Current [uA]": [enable_write_current * 1e6],
+        "Enable Read Current [uA]": [enable_read_current * 1e6],
+        "Write Critical Current [uA]": [write_critical_current],
+        "Write Enable Fraction": [enable_write_current * 1e6 / max_heater_current],
+        "Read Critical Current [uA]": [read_critical_current],
+        "Read Enable Fraction": [enable_read_current * 1e6 / max_heater_current],
+        "Max Heater Current [uA]": [max_heater_current],
+        "Enable Write Power [uW]": [enable_write_power * 1e6],
+        "Enable Read Power [uW]": [enable_read_power * 1e6],
+        "Switch Power [uW]": [switch_power * 1e6],
+        "Switch Impedance [Ohm]": [switch_impedance],
+        "Write Power [uW]": [write_power * 1e6],
+        "Write / Read Ratio": [data_dict["wr_ratio"]],
+        "Enable Write / Read Ratio": [data_dict["ewr_ratio"]],
+        "Write 0 Read 1": [data_dict["write_0_read_1"]],
+        "Write 1 Read 0": [data_dict["write_1_read_0"]],
+        "Bit Error Rate": [data_dict["bit_error_rate"]],
+    }
+    if write_current > 0:
+        param_dict.update(
+            {
+                "Write Bias Fraction": [
+                    write_current / (write_critical_current * 1e-6)
+                ],
+            }
+        )
+
+    if read_current > 0:
+        param_dict.update(
+            {
+                "Read Bias Fraction": [read_current / (read_critical_current * 1e-6)],
+            }
+        )
+    pd.set_option("display.float_format", "{:.3f}".format)
+    param_df = pd.DataFrame(param_dict.values(), index=param_dict.keys())
+    param_df.columns = ["Value"]
+    return param_df
+
+
+def create_waveforms(
+    num_samples: int = 256,
+    width: int = 30,
+    height: int = 1,
+    phase: int = 0,
+    ramp: bool = False,
+) -> np.ndarray:
+    """
+    Create waveforms with specified parameters.
+
+    Parameters:
+        num_samples (int): The number of samples in the waveform. Default is 256.
+        width (int): The width of the waveform. Default is 30.
+        height (int): The height of the waveform. Default is 1.
+        phase (int): The phase shift of the waveform. Default is 0.
+        ramp (bool): Whether to create a ramp waveform. Default is False.
+
+    Returns:
+        numpy.ndarray: The generated waveform.
+
+    """
+    waveform = np.zeros(num_samples)
+
+    middle = np.floor(num_samples / 2) + phase
+    half = np.floor(width / 2)
+    start = int(middle - half)
+    stop = int(start + width)
+
+    if start < 0:
+        start = 0
+    if stop > num_samples:
+        stop = int(num_samples)
+
+    if ramp:
+        waveform[start:stop] = np.linspace(0, height, int(np.floor(width)))
+    else:
+        waveform[start:stop] = height
+
+    return waveform
+
+
+def create_waveforms_edge(
+    num_samples: int = 256,
+    width: int = 30,
+    height: int = 1,
+    phase: int = 0,
+    edge: int = 5,
+) -> np.ndarray:
+    waveform = np.zeros(num_samples)
+    middle = np.floor(num_samples / 2) + phase
+    half = np.floor(width / 2)
+    start = int(middle - half)
+    stop = int(start + width)
+
+    if start < 0:
+        start = edge
+    if stop > num_samples:
+        stop = int(num_samples) - edge
+
+    waveform[start:stop] = height
+    waveform[start - edge : start] = np.linspace(0, height, edge)
+    waveform[stop : stop + edge] = np.linspace(height, 0, edge)
+
+    return waveform
+
+
+def calculate_current_from_voltage(
+    voltage: float, channel: int, measurement_settings: dict
+) -> float:
+    cell: str = measurement_settings.get("cell")
+    heater_dict: dict = measurement_settings.get("HEATERS")[int(cell[1])]
+    spice_device_current: float = measurement_settings.get("spice_device_current")
+    spice_input_voltage: float = heater_dict.get("spice_input_voltage")
+    spice_heater_voltage: float = heater_dict.get("spice_heater_voltage")
+    heater_resistance: float = measurement_settings["CELLS"][cell].get(
+        "resistance_cryo"
+    )
+    if channel == 1:
+        current = spice_device_current * (voltage / spice_input_voltage)
+    if channel == 2:
+        current = (
+            voltage * (spice_heater_voltage / spice_input_voltage) / heater_resistance
+        )
+    return current
+
+
+def calculate_voltage_from_current(
+    current: float, channel: int, measurement_settings: dict
+) -> float:
+    cell: str = measurement_settings.get("cell")
+    heater_dict: dict = measurement_settings.get("HEATERS")[int(cell[1])]
+    spice_device_current: float = measurement_settings.get("spice_device_current")
+    spice_input_voltage: float = heater_dict.get("spice_input_voltage")
+    spice_heater_voltage: float = heater_dict.get("spice_heater_voltage")
+    heater_resistance: float = measurement_settings["CELLS"][cell].get(
+        "resistance_cryo"
+    )
+
+    if channel == 1:
+        voltage = spice_input_voltage * (current / spice_device_current)
+    if channel == 2:
+        voltage = (
+            current * heater_resistance / (spice_heater_voltage / spice_input_voltage)
+        )
+    return voltage
+
+
+def calculate_voltages(measurement_settings: dict) -> dict:
+    enable_write_current = measurement_settings.get("enable_write_current")
+    write_current = measurement_settings.get("write_current")
+    read_current = measurement_settings.get("read_current")
+    enable_read_current = measurement_settings.get("enable_read_current")
+
+    enable_peak_current = max(enable_write_current, enable_read_current)
+    enable_voltage = calculate_voltage_from_current(
+        enable_peak_current, 2, measurement_settings
+    )
+    channel_voltage = calculate_voltage_from_current(
+        read_current + write_current, 1, measurement_settings
+    )
+    channel_voltage_read = calculate_voltage_from_current(
+        read_current, 1, measurement_settings
+    )
+
+    if read_current == 0:
+        wr_ratio = 0
+    else:
+        wr_ratio = write_current / read_current
+
+    if enable_read_current == 0:
+        ewr_ratio = 0
+    else:
+        ewr_ratio = enable_write_current / enable_read_current
+
+    measurement_settings.update(
+        {
+            "channel_voltage": channel_voltage,
+            "channel_voltage_read": channel_voltage_read,
+            "enable_voltage": enable_voltage,
+            "wr_ratio": wr_ratio,
+            "ewr_ratio": ewr_ratio,
+        }
+    )
+    return measurement_settings
+
+
+def calculate_threshold(read_zero_top: np.ndarray, read_one_top: np.ndarray) -> float:
+    # Find the difference between the highest and lowest values in the read top arrays
+    read_one_top_max = read_one_top.max()
+    read_one_top_min = read_one_top.min()
+    read_zero_top_max = read_zero_top.max()
+    read_zero_top_min = read_zero_top.min()
+
+    max_total = max(read_one_top_max, read_zero_top_max)
+    min_total = min(read_one_top_min, read_zero_top_min)
+    threshold = (max_total + min_total) / 2
+
+    return threshold
+
+
+def calculate_currents(
+    time_zero: np.ndarray,
+    time_one: np.ndarray,
+    measurement_settings: dict,
+    total_points: int,
+    scope_timespan: float,
+):
+    num_meas = measurement_settings["num_meas"]
+    read_current = measurement_settings["read_current"]
+
+    time_one = time_one[1][0:num_meas]
+    time_zero = time_zero[1][0:num_meas]
+
+    time_one = time_one.flatten()
+    time_zero = time_zero.flatten()
+
+    if len(time_zero) < num_meas:
+        time_zero.resize(num_meas, refcheck=False)
+    if len(time_one) < num_meas:
+        time_one.resize(num_meas, refcheck=False)
+
+    read_time = (measurement_settings["read_width"] / total_points) * scope_timespan
+
+    current_zero = time_zero / read_time * read_current
+    current_one = time_one / read_time * read_current
+
+    mean0, std0 = norm.fit(current_zero * 1e6)
+    mean1, std1 = norm.fit(current_one * 1e6)
+
+    distance = mean0 - mean1  # in microamps
+
+    if len(current_zero) != 0 and len(current_one) != 0:
+        x = np.linspace(mean0, mean1, 100)
+
+        y0 = norm.pdf(x, mean0, std0)
+
+        y1 = norm.pdf(x, mean1, std1)
+
+        ydiff = np.subtract(y0, y1)
+
+    return time_zero, time_one, current_zero, current_one, distance, x, y0, y1
+
+
+def calculate_bit_error_rate(
+    write_1_read_0_errors: int, write_0_read_1_errors: int, num_meas: int
+) -> float:
+    bit_error_rate = float(
+        (write_0_read_1_errors + write_1_read_0_errors) / (2 * num_meas)
+    )
+    return bit_error_rate
+
+
+def calculate_power(data_dict: dict):
+    one_voltage = data_dict.get("read_one_top")[1]
+    zero_voltage = data_dict.get("read_zero_top")[1]
+    read_current = data_dict.get("read_current")
+    write_current = data_dict.get("write_current")
+
+    write_voltage_high = np.mean(one_voltage)
+    write_voltage_low = np.mean(zero_voltage)
+    switch_voltage = write_voltage_high - write_voltage_low
+    switch_voltage_preamp = switch_voltage / 10 ** (MITEQ_AMP_GAIN / 20)
+    switch_power = switch_voltage_preamp * read_current
+    switch_impedance = switch_voltage_preamp / read_current
+    write_power = switch_impedance * write_current**2
+    return switch_power, switch_impedance, write_power
+
+
+def calculate_channel_temperature(
+    substrate_temperature: float,
+    critical_temperature: float,
+    enable_current: float,
+    enable_current_suppress: float,
+) -> float:
+    n = 2
+    channel_temperature = (
+        (critical_temperature**4 - substrate_temperature**4)
+        * (enable_current / enable_current_suppress) ** n
+        + substrate_temperature**4
+    ) ** (1 / 4)
+    return channel_temperature
+
+
+def calculate_channel_current_density(
+    channel_temperature: float,
+    critical_temperature: float,
+    substrate_temperature: float,
+    Ic0: float,
+) -> float:
+    jc = Ic0 / (1 - (substrate_temperature / critical_temperature) ** 3) ** 2.1
+
+    jsw = jc * (1 - (channel_temperature / critical_temperature) ** 3) ** 2.1
+    return jsw
+
+
+def filter_plateau(
+    xfit: np.ndarray, yfit: np.ndarray, plateau_height: float
+) -> Tuple[np.ndarray, np.ndarray]:
+    xfit = np.where(yfit < plateau_height, xfit, np.nan)
+    yfit = np.where(yfit < plateau_height, yfit, np.nan)
+
+    # REmove nans
+    xfit = xfit[~np.isnan(xfit)]
+    yfit = yfit[~np.isnan(yfit)]
+    print(f"length x = {len(xfit)}")
+    return xfit, yfit
+
+
+def filter_first(value):
+    if isinstance(value, collections.abc.Iterable) and not isinstance(
+        value, (str, bytes)
+    ):
+        return np.asarray(value).flatten()[0]
+    return value
+
+def initialize_data_dict(measurement_settings: dict) -> dict:
+    scope_num_samples: int = measurement_settings.get("scope_num_samples")
+    num_meas: int = measurement_settings.get("num_meas")
+    sweep_x_len: int = len(measurement_settings.get("x"))
+    sweep_y_len: int = len(measurement_settings.get("y"))
+
+    data_dict = {
+        "trace_chan_in": np.empty((2, scope_num_samples)),
+        "trace_chan_out": np.empty((2, scope_num_samples)),
+        "trace_enab": np.empty((2, scope_num_samples)),
+        "read_zero_top": np.empty((1, num_meas)),
+        "read_one_top": np.empty((1, num_meas)),
+        "write_0_read_1": np.array([np.nan]),
+        "write_1_read_0": np.array([np.nan]),
+        "write_0_read_1_norm": np.array([np.nan]),
+        "write_1_read_0_norm": np.array([np.nan]),
+        "total_switches": np.array([np.nan]),
+        "total_switches_norm": np.array([np.nan]),
+        "channel_voltage": np.array([np.nan]),
+        "enable_voltage": np.array([np.nan]),
+        "bit_error_rate": np.array([np.nan]),
+        "sweep_x_len": sweep_x_len,
+        "sweep_y_len": sweep_y_len,
+    }
+    return data_dict
+
+
+def get_filepath(data_dict: dict) -> str:
+    root_dir = "S:\SC\Measurements"
+    sample_name: str = data_dict.get("sample_name")
+    device_type: str = data_dict.get("device_type")
+    device_name: str = data_dict.get("device_name")
+    measurement_name: str = data_dict.get("measurement_name")
+    cell_name: str = data_dict.get("cell")
+    file_path = os.path.join(
+        root_dir,
+        sample_name,
+        device_type,
+        device_name,
+        measurement_name,
+        cell_name,
+    )
+    return file_path
+
+
+def get_filename(data_dict: dict) -> str:
+    sample_name: str = data_dict.get("sample_name")
+    device_type: str = data_dict.get("device_type")
+    device_name: str = data_dict.get("device_name")
+    cell_name: str = data_dict.get("cell")
+    measurement_name: str = data_dict.get("measurement_name")
+    time_str: str = data_dict.get("time_str")
+    return f"{sample_name}_{measurement_name}_{device_name}_{device_type}_{cell_name}"
+
+
+def get_param_mean(param: np.ndarray) -> np.ndarray:
+    if round(param[2], 5) > round(param[5], 5):
+        prm = param[0:2]
+    else:
+        prm = param[3:5]
+    return prm
+
+
+def get_traces(b: nTron, scope_samples: int = 5000) -> dict:
+    sleep(1)
+    b.inst.scope.set_trigger_mode("Single")
+    sleep(0.1)
+    trace_chan_in: np.ndarray = b.inst.scope.get_wf_data("C1")
+    sleep(0.1)
+    trace_chan_out: np.ndarray = b.inst.scope.get_wf_data("C2")
+    sleep(0.1)
+    trace_enab: np.ndarray = b.inst.scope.get_wf_data("C4")
+    sleep(0.1)
+    trace_write_avg: np.ndarray = b.inst.scope.get_wf_data("F1")
+    sleep(0.1)
+    trace_ewrite_avg: np.ndarray = b.inst.scope.get_wf_data("F2")
+    sleep(0.1)
+    trace_eread_avg: np.ndarray = b.inst.scope.get_wf_data("F3")
+    sleep(0.1)
+    trace_read0_avg: np.ndarray = b.inst.scope.get_wf_data("F7")
+    sleep(0.1)
+    trace_read1_avg: np.ndarray = b.inst.scope.get_wf_data("F4")
+    sleep(0.1)
+    trace_read0: np.ndarray = b.inst.scope.get_wf_data("Z5")
+    sleep(0.1)
+    trace_read1: np.ndarray = b.inst.scope.get_wf_data("Z4")
+    trace_chan_in = np.resize(trace_chan_in, (2, scope_samples))
+    trace_chan_out = np.resize(trace_chan_out, (2, scope_samples))
+    trace_enab = np.resize(trace_enab, (2, scope_samples))
+
+    b.inst.scope.set_trigger_mode("Normal")
+    sleep(0.1)
+
+    trace_dict: dict = {
+        "trace_chan_in": trace_chan_in,
+        "trace_chan_out": trace_chan_out,
+        "trace_enab": trace_enab,
+        "trace_write_avg": trace_write_avg,
+        "trace_ewrite_avg": trace_ewrite_avg,
+        "trace_eread_avg": trace_eread_avg,
+        "trace_read0_avg": trace_read0_avg,
+        "trace_read1_avg": trace_read1_avg,
+        "trace_read0": trace_read0,
+        "trace_read1": trace_read1,
+    }
+
+    return trace_dict
+
+
+def get_traces_sequence(b: nTron, num_meas: int = 100, num_samples: int = 5000):
+    data_dict = []
+    for c in ["C1", "C2", "C4", "F4"]:
+        x, y = b.inst.scope.get_wf_data(channel=c)
+        interval = abs(x[0] - x[1])
+        xlist = []
+        ylist = []
+        totdp = np.int64(np.size(x) / num_meas)
+
+        for j in range(1):
+            xx = x[0 + j * totdp : totdp + j * totdp] - totdp * interval * j
+            yy = y[0 + j * totdp : totdp + j * totdp]
+
+            xlist.append(xx[0 : int(num_samples)])
+            ylist.append(yy[0 : int(num_samples)])
+
+        trace_dict = [xlist, ylist]
+        data_dict.append(trace_dict)
+
+    data0 = data_dict[0]
+    data1 = data_dict[1]
+    data2 = data_dict[2]
+    data3 = data_dict[3]
+
+    data0 = np.resize(data0, (2, num_samples))
+    data1 = np.resize(data1, (2, num_samples))
+    data2 = np.resize(data2, (2, num_samples))
+    data3 = np.resize(data3, (2, num_samples))
+
+    try:
+        time_est = round(b.inst.scope.get_parameter_value("P2"), 8)
+        b.inst.scope.set_math_vertical_scale("F1", 50e-9, time_est)
+        b.inst.scope.set_math_vertical_scale("F2", 50e-9, time_est)
+    except Exception:
+        sleep(1e-4)
+
+    return data0, data1, data2, data3
+
+
+def get_results(b: nTron, num_meas: int, threshold: float) -> dict:
+    read_zero_top, read_one_top = get_trend(b, num_meas)
+
+    # READ 1: above threshold (voltage)
+    write_0_read_1 = np.array([(read_zero_top > threshold).sum()])
+
+    # READ 0: below threshold (no voltage)
+    write_1_read_0 = np.array([(read_one_top < threshold).sum()])
+
+    write_0_read_1_norm = write_0_read_1 / (num_meas * 2)
+    write_1_read_0_norm = write_1_read_0 / (num_meas * 2)
+    bit_error_rate = calculate_bit_error_rate(write_1_read_0, write_0_read_1, num_meas)
+
+    total_switches = write_0_read_1 + (num_meas - write_1_read_0)
+    total_switches_norm = total_switches / (num_meas * 2)
+    result_dict = {
+        "write_0_read_1": write_0_read_1,
+        "write_1_read_0": write_1_read_0,
+        "write_0_read_1_norm": write_0_read_1_norm,
+        "write_1_read_0_norm": write_1_read_0_norm,
+        "read_zero_top": read_zero_top,
+        "read_one_top": read_one_top,
+        "bit_error_rate": bit_error_rate,
+        "total_switches": total_switches,
+        "total_switches_norm": total_switches_norm,
+    }
+    return result_dict
+
+
+def get_trend(b: nTron, num_meas: int) -> Tuple[np.ndarray, np.ndarray]:
+    read_zero_top = b.inst.scope.get_wf_data("F5")
+    read_one_top = b.inst.scope.get_wf_data("F6")
+
+    read_zero_top = read_zero_top[1][0:num_meas]
+    read_one_top = read_one_top[1][0:num_meas]
+
+    read_zero_top = read_zero_top.flatten()
+    read_one_top = read_one_top.flatten()
+
+    if len(read_zero_top) < num_meas:
+        read_zero_top.resize(num_meas, refcheck=False)
+    if len(read_one_top) < num_meas:
+        read_one_top.resize(num_meas, refcheck=False)
+
+    return read_zero_top, read_one_top
+
+
+def get_threshold(b: nTron, logger: Logger = None) -> float:
+    threshold = b.inst.scope.get_parameter_value("P9")
+
+    if logger:
+        logger.info(f"Using Measured Voltage Threshold: {threshold:.3f} V")
+    return threshold
+
+def get_extent(x: np.ndarray, y: np.ndarray) -> List[float]:
+    dx = x[1] - x[0]
+    xstart = x[0]
+    xstop = x[-1]
+    dy = y[1] - y[0]
+    ystart = y[0]
+    ystop = y[-1]
+    return [
+        (-0.5 * dx + xstart),
+        (0.5 * dx + xstop),
+        (-0.5 * dy + ystart),
+        (0.5 * dy + ystop),
+    ]
+
+
+def get_plateau_index(x: np.ndarray, y: np.ndarray) -> int:
+    plateau_height = 0.98 * y[0]
+    plateau_index = np.where(y < plateau_height)[0][0]
+
+    return plateau_index
+
+
+def initilize_measurement(config: str, measurement_name: str) -> dict:
+    b = nTron(config)
+
+    b.inst.awg.write("SOURce1:FUNCtion:ARBitrary:FILTer OFF")
+    b.inst.awg.write("SOURce2:FUNCtion:ARBitrary:FILTer OFF")
+
+    current_cell = b.properties["Save File"]["cell"]
+    full_sample_name = [
+        b.sample_name,
+        b.device_type,
+        b.device_name,
+        current_cell,
+    ]
+    full_sample_name = str("-".join(full_sample_name))
+    date_str = time.strftime("%Y%m%d")
+    time_str = time.strftime("%Y%m%d%H%M%S")
+    measurement_name = f"{date_str}_{measurement_name}"
+    measurement_settings = {
+        "measurement_name": measurement_name,
+        "full_sample_name": full_sample_name,
+        "sample_name": b.sample_name,
+        "cell": current_cell,
+        "device_name": b.device_name,
+        "device_type": b.device_type,
+        "time_str": time_str,
+    }
+    file_path = get_filepath(measurement_settings)
+    file_name = get_filename(measurement_settings)
+    measurement_settings.update({"file_path": file_path, "file_name": file_name})
+    return measurement_settings, b
+
+
+def initialize_data_dict(measurement_settings: dict) -> dict:
+    scope_num_samples = measurement_settings.get("scope_num_samples")
+    num_meas = measurement_settings.get("num_meas")
+    sweep_x_len = len(measurement_settings.get("x"))
+    sweep_y_len = len(measurement_settings.get("y"))
+
+    data_dict = {
+        "trace_chan_in": np.empty((2, scope_num_samples)),
+        "trace_chan_out": np.empty((2, scope_num_samples)),
+        "trace_enab": np.empty((2, scope_num_samples)),
+        "read_zero_top": np.empty((1, num_meas)),
+        "read_one_top": np.empty((1, num_meas)),
+        "write_0_read_1": np.nan,
+        "write_1_read_0": np.nan,
+        "write_0_read_1_norm": np.nan,
+        "write_1_read_0_norm": np.nan,
+        "total_switches": np.nan,
+        "total_switches_norm": np.nan,
+        "channel_voltage": np.nan,
+        "enable_voltage": np.nan,
+        "bit_error_rate": np.nan,
+        "sweep_x_len": sweep_x_len,
+        "sweep_y_len": sweep_y_len,
+    }
+    return data_dict
+
+
+def load_waveforms(
+    b: nTron,
+    measurement_settings: dict,
+    chan: int = 1,
+) -> None:
+    ww = measurement_settings.get("write_width")
+    rw = measurement_settings.get("read_width")
+    eww = measurement_settings.get("enable_write_width")
+    erw = measurement_settings.get("enable_read_width")
+    write_current = measurement_settings.get("write_current")
+    read_current = measurement_settings.get("read_current")
+    ew_phase = measurement_settings.get("enable_write_phase")
+    er_phase = measurement_settings.get("enable_read_phase")
+    enable_write_current = measurement_settings.get("enable_write_current")
+    enable_read_current = measurement_settings.get("enable_read_current")
+    num_points = measurement_settings.get("num_points", 256)
+
+    RISING_EDGE = 10
+
+    wr_ratio = write_current / read_current if read_current != 0 else 0
+    ewr_ratio = (
+        enable_write_current / enable_read_current if enable_read_current != 0 else 0
+    )
+
+    if wr_ratio >= 1:
+        write_0 = create_waveforms_edge(width=ww, height=-1, edge=1)
+        write_1 = create_waveforms_edge(width=ww, height=1, edge=1)
+        read_wave = create_waveforms_edge(
+            width=rw, height=1 / wr_ratio, edge=RISING_EDGE
+        )
+    else:
+        write_0 = create_waveforms_edge(width=ww, height=-wr_ratio, edge=RISING_EDGE)
+        write_1 = create_waveforms_edge(width=ww, height=wr_ratio, edge=RISING_EDGE)
+        read_wave = create_waveforms_edge(width=rw, height=1, edge=RISING_EDGE)
+
+    if ewr_ratio >= 1:
+        enable_write = create_waveforms_edge(
+            width=eww, height=1, phase=ew_phase, edge=1
+        )
+        enable_read = create_waveforms_edge(
+            width=erw, height=1 / ewr_ratio, phase=er_phase, edge=1
+        )
+    else:
+        enable_write = create_waveforms_edge(
+            width=eww, height=ewr_ratio, phase=ew_phase, edge=1
+        )
+        enable_read = create_waveforms_edge(width=erw, height=1, phase=er_phase, edge=1)
+
+    null_wave = create_waveforms(height=0)
+
+    b.inst.awg.set_arb_wf(write_0, name="WRITE0", num_samples=num_points, chan=chan)
+    b.inst.awg.set_arb_wf(write_1, name="WRITE1", num_samples=num_points, chan=chan)
+    b.inst.awg.set_arb_wf(read_wave, name="READ", num_samples=num_points, chan=chan)
+    b.inst.awg.set_arb_wf(enable_write, name="ENABW", num_samples=num_points, chan=chan)
+    b.inst.awg.set_arb_wf(enable_read, name="ENABR", num_samples=num_points, chan=chan)
+    b.inst.awg.set_arb_wf(null_wave, name="WNULL", num_samples=num_points, chan=chan)
+
+    b.inst.awg.write(f"SOURce{chan}:DATA:VOLatile:CLEar")
+
+    write1 = '"INT:\WRITE1.ARB"'
+    write0 = '"INT:\WRITE0.ARB"'
+    read = '"INT:\READ.ARB"'
+    enabw = '"INT:\ENABW.ARB"'
+    enabr = '"INT:\ENABR.ARB"'
+    wnull = '"INT:\WNULL.ARB"'
+
+    b.inst.awg.write(f"MMEM:LOAD:DATA{chan} {write0}")
+    b.inst.awg.write(f"MMEM:LOAD:DATA{chan} {write1}")
+    b.inst.awg.write(f"MMEM:LOAD:DATA{chan} {read}")
+    b.inst.awg.write(f"MMEM:LOAD:DATA{chan} {enabw}")
+    b.inst.awg.write(f"MMEM:LOAD:DATA{chan} {enabr}")
+    b.inst.awg.write(f"MMEM:LOAD:DATA{chan} {wnull}")
+
+    if threshold < 0.1:
+        threshold = 0.25
+    if logger:
+        logger.info(f"Using Measured Voltage Threshold: {threshold:.3f} V")
+    return
+
+
+def plot_message(ax: plt.Axes, message: str):
+    message_dict = {
+        "0": "Write 0",
+        "1": "Write 1",
+        "W": "Enable\nWrite",
+        "E": "Enable\nRead",
+        "R": "Read",
+        "N": "-",
+    }
+    for i, bit in enumerate(message):
+        ax.text(
+            i + 0.5,
+            ax.get_ylim()[1] * 0.85,
+            message_dict[bit],
+            ha="center",
+            va="center",
+        )
+
+    return ax
+
+
+def plot_header(fig: plt.Figure, data_dict: dict) -> plt.Figure:
+    sample_name: str = filter_first(data_dict.get("full_sample_name"))
+    measurement_name: str = filter_first(data_dict.get("measurement_name"))
+    time_str: str = filter_first(data_dict.get("time_str"))
+    channel_voltage: float = filter_first(data_dict.get("channel_voltage"))
+    enable_voltage: float = filter_first(data_dict.get("enable_voltage"))
+    write_current: float = filter_first(data_dict.get("write_current"))
+    read_current: float = filter_first(data_dict.get("read_current"))
+    enable_write_current: float = filter_first(data_dict.get("enable_write_current"))
+    enable_read_current: float = filter_first(data_dict.get("enable_read_current"))
+    bitmsg_channel: str = filter_first(data_dict.get("bitmsg_channel"))
+    bitmsg_enable: str = filter_first(data_dict.get("bitmsg_enable"))
+    write_width: int = filter_first(data_dict.get("write_width"))
+    read_width: int = filter_first(data_dict.get("read_width"))
+    enable_write_width: int = filter_first(data_dict.get("enable_write_width"))
+    enable_read_width: int = filter_first(data_dict.get("enable_read_width"))
+    enable_write_phase: int = filter_first(data_dict.get("enable_write_phase"))
+    enable_read_phase: int = filter_first(data_dict.get("enable_read_phase"))
+
+    fig.suptitle(
+        (
+            f"{sample_name} -- {measurement_name} -- {time_str}\n"
+            f"Vcpp: {channel_voltage * 1e3:.1f} mV, Vepp: {enable_voltage * 1e3:.1f} mV\n"
+            f"Write Current: {write_current * 1e6:.1f} uA, Read Current: {read_current * 1e6:.0f} uA\n"
+            f"Enable Write Current: {enable_write_current * 1e6:.1f} uA, Enable Read Current: {enable_read_current * 1e6:.1f} uA\n"
+            f"Channel Message: {bitmsg_channel}, Channel Enable: {bitmsg_enable}\n"
+            f"Write Width: {write_width}, Read Width: {read_width}, \n"
+            f"Enable Write Width: {enable_write_width}, Enable Read Width: {enable_read_width}, "
+            f"Enable Write Phase: {enable_write_phase}, Enable Read Phase: {enable_read_phase}"
+        )
+    )
+    fig.subplots_adjust(top=0.85)
+    return fig
+
+
+def plot_waveform(ax: Axes, waveform: np.ndarray, **kwargs) -> Axes:
+    ax.plot(waveform[0] * 1e6, waveform[1] * 1e3, **kwargs)
+    ax.legend(loc=4)
+    ax.set_ylabel("voltage (mV)")
+    ax.set_xlabel("time (us)")
+    ax.set_ymargin(0.3)
+    return ax
+
+
+def plot_trend(ax: Axes, trend: np.ndarray, **kwargs) -> Axes:
+    ax.plot(trend, ls="none", marker="o", **kwargs)
+    ax.set_ylabel("read voltage (V)")
+    ax.set_xlabel("sample")
+    ax.legend(loc=4)
+    ax.set_ylim([0, 0.65])
+    return ax
+
+
+def plot_waveforms_bert(
+    axs: List[Axes],
+    data_dict: dict,
+) -> List[Axes]:
+    trace_chan_in = data_dict.get("trace_chan_in")
+    trace_chan_out = data_dict.get("trace_chan_out")
+    trace_enab = data_dict.get("trace_enab")
+    read_zero_top = data_dict.get("read_zero_top")
+    read_one_top = data_dict.get("read_one_top")
+
+    scope_timespan = data_dict.get("scope_timespan")
+    threshold = data_dict.get("voltage_threshold")
+    bitmsg_channel = data_dict.get("bitmsg_channel")
+    bitmsg_enable = data_dict.get("bitmsg_enable")
+
+    numpoints = int((len(trace_chan_in[1]) - 1) / 2)
+    cmap = plt.cm.viridis(np.linspace(0, 1, 200))
+    C1 = 45
+    C2 = 135
+
+    waveform_dict = {
+        0: {
+            "waveform": trace_chan_in,
+            "label": "input signal",
+            "color": cmap[C1, :],
+            "bit_message": bitmsg_channel,
+        },
+        1: {
+            "waveform": trace_chan_out,
+            "label": "channel",
+            "color": cmap[C1, :],
+            "bit_message": bitmsg_channel,
+        },
+        2: {
+            "waveform": trace_enab,
+            "label": "enable",
+            "color": cmap[C1, :],
+            "bit_message": bitmsg_enable,
+        },
+    }
+    for key in waveform_dict.keys():
+        plot_waveform(
+            axs[key],
+            waveform_dict[key].get("waveform"),
+            label=waveform_dict[key].get("label"),
+            color=waveform_dict[key].get("color"),
+        )
+        plot_message(axs[key], waveform_dict[key].get("bit_message"))
+
+    plot_trend(axs[3], read_zero_top, label="READ 0", color=cmap[C1, :])
+    plot_trend(axs[3], read_one_top, label="READ 1", color=cmap[C2, :])
+    axs[3].hlines(threshold, 0, len(read_zero_top), color="r", label="threshold")
+
+    fig = plt.gcf()
+
+    plot_header(fig, data_dict)
+
+    fig.tight_layout()
+
+    return axs
+
+
+def plot_parameter(
+    ax: Axes,
+    x: np.ndarray,
+    y: np.ndarray,
+    **kwargs,
+):
+    ax.plot(x, y, marker="o", **kwargs)
+
+    return ax
+
+
+def plot_array(
+    ax: Axes,
+    data_dict: dict,
+    c_name: str,
+    cmap=None,
+    norm=False,
+):
+    x_name: str = data_dict.get("sweep_parameter_x")
+    y_name: str = data_dict.get("sweep_parameter_y")
+    x, y, zarray = build_array(data_dict, c_name)
+    zextent = get_extent(x, y)
+
+    if not cmap:
+        cmap = plt.get_cmap("RdBu", 100).reversed()
+
+    if norm:
+        cmax = 1
+        cmin = 0
+    else:
+        cmax = np.nanmax(zarray)
+        cmin = 0
+
+    ax.matshow(
+        zarray,
+        extent=zextent,
+        aspect="auto",
+        origin="lower",
+        cmap=cmap,
+        vmin=cmin,
+        vmax=cmax,
+    )
+    ax.set_xlabel(x_name)
+    ax.set_ylabel(y_name)
+    ax.xaxis.set_ticks_position("bottom")
+    return ax
+
+
+def plot_slice(
+    ax: Axes,
+    data_dict: dict,
+    parameter_z: str,
+) -> Axes:
+    sweep_parameter_x: str = data_dict.get("sweep_parameter_x")
+    sweep_parameter_y: str = data_dict.get("sweep_parameter_y")
+    x, y, zarray = build_array(data_dict, parameter_z)
+
+    cmap = plt.cm.viridis(np.linspace(0, 1, len(x)))
+    for i in range(len(x)):
+        plot_parameter(
+            ax,
+            y,
+            zarray[:, i],
+            label=f"{sweep_parameter_x} = {x[i]:.1f}",
+            color=cmap[i, :],
+        )
+
+    ax.legend()
+    ax.set_xlabel(sweep_parameter_y)
+    ax.set_ylabel(parameter_z)
+    return ax
+
+
+def plot_fitting(ax: Axes, xfit: np.ndarray, yfit: np.ndarray, **kwargs) -> Axes:
+    # xfit, yfit = filter_plateau(xfit, yfit, 0.98 * Ic0)
+    ax.plot(xfit, yfit, **kwargs)
+    plot_fit(ax, xfit, yfit)
+
+    return ax
+
+
+def run_bitwise(b: nTron, measurement_settings: dict):
+    b.inst.scope.set_trigger_mode("Stop")
+    sleep(0.1)
+    b.inst.scope.clear_sweeps()
+    b.inst.scope.set_trigger_mode("Single")
+
+    t1 = b.inst.scope.get_parameter_value("P1")
+    t2 = b.inst.scope.get_parameter_value("P2")
+    t3 = b.inst.scope.get_parameter_value("P3")
+    t4 = b.inst.scope.get_parameter_value("P4")
+    t5 = b.inst.scope.get_parameter_value("P5")
+    t6 = b.inst.scope.get_parameter_value("P6")
+    t7 = b.inst.scope.get_parameter_value("P7")
+    t8 = b.inst.scope.get_parameter_value("P8")
+
+    bits = [t1, t2, t3, t4, t5, t6, t7, t8]
+    return bits
+
+
+def run_realtime_bert(
+    b: nTron,
+    measurement_settings: dict,
+    channel: str = "F5",
+    logger: Logger = None,
+) -> dict:
+    num_meas = measurement_settings.get("num_meas")
+    # threshold = measurement_settings.get("voltage_threshold")
+
+    b.inst.scope.set_trigger_mode("Normal")
+    sleep(0.5)
+    b.inst.scope.clear_sweeps()
+    sleep(0.1)
+    with tqdm(total=num_meas, leave=False) as pbar:
+        while b.inst.scope.get_num_sweeps(channel) < num_meas:
+            sleep(0.1)
+            n = b.inst.scope.get_num_sweeps(channel)
+            pbar.update(n - pbar.n)
+
+    b.inst.scope.set_trigger_mode("Stop")
+    threshold = get_threshold(b, logger=logger)
+    result_dict = get_results(b, num_meas, threshold)
+
+    return result_dict
+
+
+def run_measurement(
+    b: nTron,
+    measurement_settings: dict,
+    plot: bool = False,
+    logger: Logger = None,
+) -> dict:
+    measurement_settings = calculate_voltages(measurement_settings)
+    scope_samples: int = int(measurement_settings.get("scope_num_samples"))
+
+    ######################################################
+
+    setup_waveform(b, measurement_settings)
+
+    b.inst.awg.set_output(True, 1)
+    b.inst.awg.set_output(True, 2)
+
+    b.inst.scope.clear_sweeps()
+
+    data_dict = run_realtime_bert(b, measurement_settings, logger=logger)
+    data_dict.update(get_traces(b, scope_samples))
+    data_dict.update(measurement_settings)
+
+    set_awg_off(b)
+
+    if plot:
+        fig, axs = plt.subplots(4, 1, figsize=(10, 10))
+        plot_waveforms_bert(axs, data_dict)
+        plt.show()
+
+    return data_dict
+
+
+def run_sweep(
+    b: nTron,
+    measurement_settings: dict,
+    plot_measurement=False,
+    division_zero: Tuple[float, float] = (4.5, 5.5),
+    division_one: Tuple[float, float] = (9.5, 10),
+) -> dict:
+    sweep_parameter_x: str = measurement_settings.get("sweep_parameter_x")
+    sweep_parameter_y: str = measurement_settings.get("sweep_parameter_y")
+    save_dict = {}
+
+    setup_scope_bert(
+        b, measurement_settings, division_zero=division_zero, division_one=division_one
+    )
+
+    for x in measurement_settings["x"]:
+        for y in measurement_settings["y"]:
+            measurement_settings.update({sweep_parameter_x: x})
+            measurement_settings.update({sweep_parameter_y: y})
+
+            data_dict = initialize_data_dict(measurement_settings)
+            data_dict.update(
+                run_measurement(
+                    b,
+                    measurement_settings,
+                    plot=plot_measurement,
+                )
+            )
+
+            data_dict.update(measurement_settings)
+
+            param_dataframe = create_dataframe(data_dict)
+
+            if len(save_dict.items()) == 0:
+                save_dict = data_dict
+            else:
+                save_dict = update_dict(save_dict, data_dict)
+
+    return save_dict
+
+
+def run_sweep_subset(
+    b: nTron,
+    measurement_settings: dict,
+    plot_measurement: bool = False,
+    division_zero: Tuple[float, float] = (4.5, 5.5),
+    division_one: Tuple[float, float] = (9.5, 10),
+) -> dict:
+    file_path: str = measurement_settings.get("file_path")
+    file_name: str = measurement_settings.get("file_name")
+    if not os.path.exists(file_path):
+        os.makedirs(file_path)
+
+    logging.basicConfig(
+        level=logging.INFO,  # Adjust the logging level as needed
+        format="%(asctime)s - %(levelname)s - %(message)s",
+        filename=f"{file_path}/{file_name}.log",
+        filemode="a",
+    )
+    logger = logging.getLogger("measurement_log")
+
+    save_dict = {}
+    sweep_parameter_x: str = measurement_settings.get("sweep_parameter_x")
+    sweep_parameter_y: str = measurement_settings.get("sweep_parameter_y")
+    xarray: np.ndarray = measurement_settings.get("x")
+    yarray: np.ndarray = measurement_settings.get("y")
+
+    setup_scope_bert(
+        b, measurement_settings, division_zero=division_zero, division_one=division_one
+    )
+
+    total_iterations = len(xarray) * len(yarray)
+    with tqdm(total=total_iterations, desc="Running sweep") as pbar:
+        for idx, x in enumerate(xarray):
+            switch_flag = 0
+            for _, y in enumerate(yarray):
+                measurement_settings.update({sweep_parameter_x: x})
+                measurement_settings.update({sweep_parameter_y: y})
+
+                measurement_settings = calculate_voltages(measurement_settings)
+
+                data_dict = initialize_data_dict(measurement_settings)
+
+                logger.info(
+                    "Sweeping %s = %.1f µm, %s = %.1f µm, switch_flag = %d",
+                    sweep_parameter_x,
+                    x * 1e6,
+                    sweep_parameter_y,
+                    y * 1e6,
+                    switch_flag,
+                )
+
+                if (
+                    y > measurement_settings["y_subset"][idx][0]
+                    and y < measurement_settings["y_subset"][idx][-1]
+                    and switch_flag < 2
+                ):
+                    data_dict.update(
+                        run_measurement(
+                            b,
+                            measurement_settings,
+                            plot=plot_measurement,
+                            logger=logger,
+                        )
+                    )
+                    data_dict.update(measurement_settings)
+
+                data_dict.update(measurement_settings)
+
+                if len(save_dict.items()) == 0:
+                    save_dict = data_dict
+                else:
+                    save_dict = update_dict(save_dict, data_dict)
+
+                pbar.update(1)
+                total_switches_norm = data_dict.get("total_switches_norm", 0.0)
+                if isinstance(total_switches_norm, np.ndarray):
+                    total_switches_norm = total_switches_norm[0]
+                if total_switches_norm == 1 and switch_flag < 2:
+                    switch_flag += 1
+
+                logging.info("Total switches: %.2f", total_switches_norm)
+    return save_dict
+
+
+def reject_outliers(data: np.ndarray, m: float = 2.0) -> Tuple[np.ndarray, np.ndarray]:
+    ind = abs(data - np.mean(data)) < m * np.std(data)
+    if len(ind[ind is False]) < 50:
+        data = data[ind]
+        print(f"Samples rejected {len(ind[ind is False])}")
+        rejectInd = np.invert(ind)
+    else:
+        rejectInd = None
+    return data, rejectInd
+
+
+def replace_bit(bitmsg: str, i: int, bit: str) -> str:
+    return bitmsg[:i] + bit + bitmsg[i + 1 :]
+
+
+def read_sweep_scaled(
+    measurement_settings: dict,
+    current_cell: str,
+    num_points: int = 15,
+    start: float = 0.8,
+    end: float = 0.95,
+) -> dict:
+    enable_read_current = measurement_settings.get("enable_read_current") * 1e6
+    read_critical_current = (
+        calculate_critical_current(enable_read_current, CELLS[current_cell]) * 1e-6
+    )
+    measurement_settings["y"] = np.linspace(
+        read_critical_current * start, read_critical_current * end, num_points
+    )
+    return measurement_settings
+
+
+def set_awg_on(b: nTron) -> None:
+    b.inst.awg.set_output(True, 1)
+    b.inst.awg.set_output(True, 2)
+
+
+def set_awg_off(b: nTron) -> None:
+    b.inst.awg.set_output(False, 1)
+    b.inst.awg.set_output(False, 2)
+
+
+def setup_scope_bert(
+    b: nTron,
+    measurement_settings: dict,
+    division_zero: tuple = (4.5, 5.5),
+    division_one: tuple = (9.5, 10.0),
+):
+    scope_horizontal_scale = measurement_settings.get("scope_horizontal_scale")
+    scope_sample_rate = measurement_settings.get("scope_sample_rate")
+    num_meas = measurement_settings.get("num_meas")
+
+    b.inst.scope.set_horizontal_scale(
+        scope_horizontal_scale, -scope_horizontal_scale * 5
+    )
+    b.inst.scope.set_sample_rate(max(scope_sample_rate, 1e6))
+
+    b.inst.scope.set_measurement_gate("P3", division_zero[0], division_zero[1])
+    b.inst.scope.set_measurement_gate("P4", division_one[0], division_one[1])
+
+    b.inst.scope.set_math_trend_values("F5", num_meas * 2)
+    b.inst.scope.set_math_trend_values("F6", num_meas * 2)
+    b.inst.scope.set_math_vertical_scale("F5", 100e-3, 300e-3)
+    b.inst.scope.set_math_vertical_scale("F6", 100e-3, 300e-3)
+
+
+def setup_scope_8bit_bert(
+    b: nTron,
+    measurement_settings: dict,
+):
+    scope_horizontal_scale = measurement_settings["scope_horizontal_scale"]
+    scope_sample_rate = measurement_settings["scope_sample_rate"]
+
+    b.inst.scope.set_horizontal_scale(
+        scope_horizontal_scale, -scope_horizontal_scale * 5
+    )
+    b.inst.scope.set_sample_rate(max(scope_sample_rate, 1e6))
+
+    measurement_names = [f"P{i}" for i in range(1, 9)]
+    for i, name in enumerate(measurement_names):
+        b.inst.scope.set_measurement_gate(name, i, i + 0.2)
+
+
+def setup_waveform(b: nTron, measurement_settings: dict):
+    bitmsg_channel = measurement_settings.get("bitmsg_channel")
+    bitmsg_enable = measurement_settings.get("bitmsg_enable")
+    channel_voltage = measurement_settings.get("channel_voltage")
+    enable_voltage = measurement_settings.get("enable_voltage")
+    sample_rate = measurement_settings.get("sample_rate")
+    ramp_read = measurement_settings.get("ramp_read", False)
+
+    if enable_voltage > 300e-3:
+        raise ValueError("enable voltage too high")
+
+    if channel_voltage > 3.0:
+        raise ValueError("channel voltage too high")
+
+    if channel_voltage == 0:
+        bitmsg_channel = "N" * len(bitmsg_channel)
+    if enable_voltage == 0:
+        bitmsg_enable = "N" * len(bitmsg_enable)
+
+    write_sequence(b, bitmsg_channel, 1, measurement_settings, ramp_read=ramp_read)
+    b.inst.awg.set_vpp(channel_voltage, 1)
+    b.inst.awg.set_arb_sample_rate(sample_rate, 1)
+
+    write_sequence(b, bitmsg_enable, 2, measurement_settings, ramp_read=ramp_read)
+    b.inst.awg.set_vpp(enable_voltage, 2)
+    b.inst.awg.set_arb_sample_rate(sample_rate, 2)
+
+    b.inst.awg.set_arb_sync()
+    sleep(0.1)
+
+
+def update_dict(dict1: dict, dict2: dict) -> dict:
+    result_dict = {}
+
+    for key in dict1.keys():
+        if isinstance(dict1[key], float) or isinstance(dict1[key], np.ndarray):
+            try:
+                result_dict[key] = np.dstack([dict1[key], dict2[key]])
+            except Exception:
+                print(f"could not stack {key}")
+        else:
+            result_dict[key] = dict1[key]
+    return result_dict
+
+
+def write_dict_to_file(file_path: str, save_dict: dict) -> None:
+    with open(f"{file_path}_measurement_settings.txt", "w") as file:
+        for key, value in save_dict.items():
+            file.write(f"{key}: {value}\n")
+
+
+def write_waveforms(b: nTron, write_string: str, chan: int):
+    name = "CHAN"
+    sequence = f'"{name}",{write_string}'
+    n = str(len(sequence))
+    header = f"SOUR{chan}:DATA:SEQ #{len(n)}{n}"
+    message = header + sequence
+
+    b.inst.awg.pyvisa.write_raw(message)
+    b.inst.awg.write(f"SOURce{chan}:FUNCtion:ARBitrary {name}")
+
+    b.inst.awg.set_arb_sync()
+
+
+def write_sequence(
+    b: nTron,
+    message: str,
+    channel: int,
+    measurement_settings: dict,
+    ramp_read: bool = True,
+):
+    write1 = '"INT:\WRITE1.ARB"'
+    write0 = '"INT:\WRITE0.ARB"'
+    read = '"INT:\READ.ARB"'
+    enabw = '"INT:\ENABW.ARB"'
+    enabr = '"INT:\ENABR.ARB"'
+    wnull = '"INT:\WNULL.ARB"'
+
+    write_string = []
+    start_flag = True
+    for c in message:
+        if start_flag is True:
+            suffix = ",0,once,highAtStartGoLow,50"
+        else:
+            suffix = ",0,once,maintain,50"
+
+        if c == "0":
+            write_string.append(write0 + suffix)
+        if c == "1":
+            write_string.append(write1 + suffix)
+        if c == "W":
+            write_string.append(enabw + suffix)
+        if c == "N":
+            write_string.append(wnull + suffix)
+        if c == "E":
+            write_string.append(enabr + suffix)
+        if c == "R":
+            write_string.append(read + suffix)
+
+        start_flag = False
+
+    write_string = ",".join(write_string)
+    # print(write_string)
+
+    load_waveforms(b, measurement_settings, chan=channel, ramp_read=ramp_read)
+    write_waveforms(b, write_string, channel)
+
+
+if __name__ == "__main__":
+    import scipy.io as sio
+
+    data_dict = sio.loadmat(
+        r"S:\SC\Measurements\SPG806\D6\A4\20241220_nMem_measure_enable_response\C2\SPG806_20241220_nMem_measure_enable_response_D6_A4_C2_2024-12-20 13-44-29.mat"
+    )
+    data_dict2 = sio.loadmat(
+        r"S:\SC\Measurements\SPG806\D6\A4\20241220_nMem_measure_enable_response\C3\SPG806_20241220_nMem_measure_enable_response_D6_A4_C3_2024-12-20 17-28-57.mat"
+    )
+
+    fig, axs = plt.subplots()
+    x, y, ztotal = build_array(data_dict, "total_switches_norm")
+    xfit, yfit = get_fitting_points(x, y, ztotal)
+    axs.plot(xfit, yfit, label="C2", linestyle="-")
+    split_idx = 7
+    plot_fitting(axs, xfit[split_idx + 1 :], yfit[split_idx + 1 :])
+
+    split_idx = 10
+    x2, y2, ztotal2 = build_array(data_dict2, "total_switches_norm")
+
+    xfit, yfit = get_fitting_points(x2, y2, ztotal2)
+    axs.plot(xfit, yfit, label="C3", linestyle="-")
+    axs.legend()
+    axs.set_ylim([0, 1000])
+    axs.set_xlim([0, 500])
+
+    fig, axs = plt.subplots(1, 2, figsize=(10, 10))
+
+    plot_fitting(
+        axs[0], xfit[split_idx + 1 :], yfit[split_idx + 1 :], label="C3", linestyle="-"
+    )
+    axs[0].set_ylim([0, 1000])
+    axs[0].set_xlim([0, 500])
+    axs[0].plot(xfit, yfit, label="C2", linestyle="-")
+
+    plot_fitting(axs[1], xfit[:split_idx], yfit[:split_idx], label="C3", linestyle="-")
+    axs[1].plot(xfit, yfit, label="C2", linestyle="-")
+    axs[1].set_ylim([0, 1000])
+    axs[1].set_xlim([0, 500])