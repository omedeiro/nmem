[build-system]
requires = ["pdm-backend"]
build-backend = "pdm.backend"


[project]
name = "nmem"
<<<<<<< HEAD
version = "0.1.2"
=======
version = "0.1.3"
>>>>>>> b76bb13e

authors = [
  { name="O. Medeiros", email="omedeiro@mit.edu" },
]
maintainers = [
  { name="O. Medeiros", email="omedeiro@mit.edu" },
]
description = "code related to the NMEM project at MIT"
readme = "README.md"
requires-python = ">=3.8"
license = {file = "LICENSE.txt"}
keywords = ["nanowire_electronics", "instrument control"]
classifiers = [
    "Programming Language :: Python :: 3",
    "License :: OSI Approved :: MIT License",
    "Operating System :: OS Independent",
    "Intended Audience :: Science/Research",
    "Topic :: Scientific/Engineering"
]


[tool.ruff.lint]
select = ["E4", "E7", "E9", "F"]
ignore = ["F841", "E731", "E501"]
extend-select = ["I"]
fixable = ["ALL"]
unfixable = []
dummy-variable-rgx = "^(_+|(_+[a-zA-Z0-9_]*[a-zA-Z0-9]+?))$"

[tool.ruff.format]
quote-style = "double"
indent-style = "space"
skip-magic-trailing-comma = false
line-ending = "auto"
docstring-code-format = false
docstring-code-line-length = "dynamic"


[tool.ruff.lint.pydocstyle]
convention = "google"<|MERGE_RESOLUTION|>--- conflicted
+++ resolved
@@ -5,11 +5,7 @@
 
 [project]
 name = "nmem"
-<<<<<<< HEAD
-version = "0.1.2"
-=======
 version = "0.1.3"
->>>>>>> b76bb13e
 
 authors = [
   { name="O. Medeiros", email="omedeiro@mit.edu" },
