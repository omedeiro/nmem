[build-system]
requires = ["pdm-backend"]
build-backend = "pdm.backend"


[project]
name = "nmem"
<<<<<<< HEAD
version = "0.1.9"
=======
version = "0.1.8"
>>>>>>> 5a6d6ece

authors = [
  { name="O. Medeiros", email="omedeiro@mit.edu" },
]
maintainers = [
  { name="O. Medeiros", email="omedeiro@mit.edu" },
]
description = "code related to the NMEM project at MIT"
readme = "README.md"
requires-python = ">=3.8"
license = {file = "LICENSE.txt"}
keywords = ["nanowire_electronics", "instrument control"]
classifiers = [
    "Programming Language :: Python :: 3",
    "License :: OSI Approved :: MIT License",
    "Operating System :: OS Independent",
    "Intended Audience :: Science/Research",
    "Topic :: Scientific/Engineering"
]


[tool.ruff]
line-length = 88
output-format = "concise"

[tool.ruff.lint]
select = ["E4", "E7", "E9", "F"]
ignore = ["F841", "E731", "E501"]
extend-select = ["I"]
fixable = ["ALL"]
unfixable = []
dummy-variable-rgx = "^(_+|(_+[a-zA-Z0-9_]*[a-zA-Z0-9]+?))$"

[tool.ruff.format]
quote-style = "double"
indent-style = "space"
skip-magic-trailing-comma = false
line-ending = "auto"
docstring-code-format = false
docstring-code-line-length = "dynamic"

[tool.ruff.lint.pydocstyle]
convention = "google"<|MERGE_RESOLUTION|>--- conflicted
+++ resolved
@@ -5,11 +5,7 @@
 
 [project]
 name = "nmem"
-<<<<<<< HEAD
 version = "0.1.9"
-=======
-version = "0.1.8"
->>>>>>> 5a6d6ece
 
 authors = [
   { name="O. Medeiros", email="omedeiro@mit.edu" },
