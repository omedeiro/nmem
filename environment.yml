name: nmem
channels:
  - conda-forge
dependencies:
  - python=3.8
  - pip
  - numpy
  - gdspy
<<<<<<< HEAD
  - yaml
=======
  - ipykernel
  - pip
>>>>>>> b76bb13e
  - pip:
    - qnnpy
    - black
    - git+https://github.com/qnngroup/qnngds.git@OM-1-port-functions
    - phidl
    - ipykernel
    - pre-commit
    - ruff
<<<<<<< HEAD
    - scipy
    - cycler
    - mariadb
    - pyvisa

=======
    - tdgl
    - tables
>>>>>>> b76bb13e
<|MERGE_RESOLUTION|>--- conflicted
+++ resolved
@@ -6,12 +6,7 @@
   - pip
   - numpy
   - gdspy
-<<<<<<< HEAD
   - yaml
-=======
-  - ipykernel
-  - pip
->>>>>>> b76bb13e
   - pip:
     - qnnpy
     - black
@@ -20,13 +15,9 @@
     - ipykernel
     - pre-commit
     - ruff
-<<<<<<< HEAD
     - scipy
     - cycler
     - mariadb
     - pyvisa
-
-=======
     - tdgl
-    - tables
->>>>>>> b76bb13e
+    - tables